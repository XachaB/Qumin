# !usr/bin/python3
# -*- coding: utf-8 -*-
"""Show entropy results as heatmap

Author: Jules Bouton.
"""
import logging

import numpy as np
import pandas as pd
import seaborn as sns
<<<<<<< HEAD
from frictionless.exception import FrictionlessException
from hydra.core.hydra_config import HydraConfig
from matplotlib import pyplot as plt
=======
import logging
from .utils import Metadata
>>>>>>> 4eac9243

# Prevent matplotlib font manager from spamming the log
logging.getLogger('matplotlib.font_manager').disabled = True
log = logging.getLogger("Qumin")


def get_zones(df, threshold=0):
    """ Cluster cells into 'zones' of inter-predictibility.

    By default, two cells are interpredictible if the entropy in both direction is 0.
    Threshold can be used (eg. set to 0.005) to get zones of very good predictibility instead.

    Args:
        df: results table with conditional entropies
        threshold: below this threshold, consider the zones interpredictible.

    Returns:
        a dictionary of cells to zone indexes (clusters).
    """
    is_cond_ent = df["measure"] == "cond_entropy"
    is_one_pred = df["n_preds"] == 1
    df = df[is_cond_ent & is_one_pred].pivot_table(index="predictor",
                                                   columns="predicted", values="value")
    clusters = {x: None for x in df.index}
    n_clusters = 1
    for x in clusters:
        row = df.loc[x, :]
        mates_row = (row.fillna(False) <= threshold)
        col = df.loc[:, x]
        mates_col = (col.fillna(False) <= threshold)
        mates = row[mates_row & mates_col].index
        if clusters[x] is None:
            for m in mates:
                if clusters[m] is not None:
                    clusters[x] = clusters[m]
                    break
            if clusters[x] is None:
                clusters[x] = n_clusters
                n_clusters += 1
        for m in mates:
            if clusters[m] is None:
                clusters[m] = clusters[x]
    return clusters


def zones_heatmap(results, md, features, cell_order=None, cols=None):
    """ Produces a heatmap of zones of interpredictibility clusters.

    Args:
        results: qumin entropy result file
        md: frictionless metadata for the paralex dataset
        features: feature table from the dataset
        cell_order: list of cells sorted in a predefined way
        cols: list of feature dimensions to use as columns (the rest will be cells)

    Returns:
        Clusters of zones with total predictibility.
    """

    def partial_cell(c, decomposed, dims):
        partials = [v for v in decomposed.loc[c, dims] if not pd.isna(v)]
        return ".".join(partials)

    def zone_table_one(clusters, ax):
        table = pd.DataFrame(clusters.items(), columns=["cell", "zones"])
        if cols:
            decomposed = decompose(features, list(table["cell"]))
            table["cols"] = table["cell"].apply(lambda c: partial_cell(c, decomposed, cols))
            rows = [f for f in decomposed.columns if f not in cols]
            table["rows"] = table["cell"].apply(lambda c: partial_cell(c, decomposed, rows))
        else:
            table["rows"] = table["cell"]
            table["cols"] = ""

        table = table.sort_values("cell", key=lambda s: s.apply(cell_order.index))
        maxi = table["zones"].max()
        table = table.pivot_table(index="rows", columns="cols", values="zones", sort=False)
        palette = sns.color_palette(n_colors=maxi)
        g = sns.heatmap(table, cmap=palette, square=True, xticklabels=True, yticklabels=True,
                        cbar=False, annot=True, linewidths=0, ax=ax)
        g.set_title(f"Entropy threshold: {t} ({maxi} zones)")
        g.set_facecolor('white')

    dataset = results["dataset"].iloc[0]

    fig, axes = plt.subplots(nrows=1, ncols=2)
    fig.set_figheight(10)
    fig.set_figwidth(20)
    for ax, t in zip(axes.flat, [0.005, 0]):
        clusters = get_zones(results, threshold=t)
        zone_table_one(clusters, ax)
    fig.suptitle(f"Zones of inter-predictibility for {dataset}")
    plt.tight_layout()

    name = md.register_file("zonesTable.png",
                            {"computation": "zone_table",
                             "content": "figure"})

    log.info("Writing zones table to: " + name)
    plt.savefig(name, pad_inches=0.1)
    return clusters  # this is the last computed: with 0 entropy threshold


def decompose(features, cells):
    """ Decompose a set of cells to separate each of their feature-value by feature.

    Args:
        features: features-values file from paralex
        cells: list of cells

    Returns:
        A dataframe with the cells as indexes, the features (dimensions) as columns,
            giving for their intersection the corresponding value.
            NaNs are present if a cell is not specified for a feature.
    """
    df_c = pd.DataFrame(index=list(cells))
    for c in cells:
        for v in c.split('.'):
            f = features.loc[v, 'feature']
            df_c.loc[c, f] = v
    return df_c


def get_features_order(features, results, sort_order=False):
    """Returns an ordered list of the cells from a Paralex compliant
    cell file."""
    if features is not None:

        df = results.reset_index()
        cells = sorted(set(df.predictor.to_list() + df.predicted.to_list()))

        # Handle multiple predictor format ('cellA&cellB')
        cells = sorted(set(sum([x.split('&') for x in cells], [])))

        df_c = decompose(features, list(cells))
        df_c = df_c.map(lambda f: features.loc[f, 'canonical_order'] if not pd.isna(f) else f)
        if not sort_order:
            sort_order = list(df_c.columns)
        return df_c.sort_values(by=[x for x in sort_order], axis=0).index.to_list()
    else:
        if sort_order:
            return sort_order
        else:
            log.warning("""No cells order provided. Falling back to alphabetical order.""")
            df = results.reset_index()
            return sorted(list(df.predictor.unique()))


def _draw_heatmap(*args, cmap=None, cmap_freqs=None, cell_freqs=None,
                  feat_order=None, dense=False, **kwargs):
    """
    Draws a heatmap in a FacetGrid with custom parameters

    Arguments:
        cmap: Colormap used for the metrics heatmap.
        cmap_freqs: Colormap used for the frequencies scale.
        feat_order (List[str]): an ordered list of each cell name.
            Used to sort the labels.
    """
    df = kwargs.pop('data')
    annot = kwargs.pop('annotate')
    types = df["type"].unique()
    df = df.pivot(index=args[0], columns=args[1], values=args[2])
    df.index.name = 'predictor'
    df.columns.name = 'predicted'

    # For n_pairs, we want a specific set of parameters.
    if 'Number of pairs' in types:
        hm_cmap = "gray_r"
        annot = df.shape[0] < 10
        fmt = ".0f"
        cell_colors = False
    else:
        hm_cmap = cmap
        fmt = ".2f"
        cell_colors = cell_freqs is not None

    if feat_order:
        # Sorting for multiple predictors.
        def sorting(x):
            return x.apply(lambda cell: feat_order.index(cell))

        sort = df.index.to_frame().predictor.str.split('&', expand=True)
        sort = sort.sort_values(by=list(sort.columns), key=sorting, axis=0)
        df = df.reindex(sort.index)
        df = df[feat_order]

    else:
        df = df.reindex(list(df.columns))

    df = df.replace([np.nan], 0)

    # Additional options for rendering.
    # Extra short labels
    if dense:
        def shorten(x):
            return ".".join([f[0].capitalize() for f in x.split('.')])

        df.index = pd.Index(df.index.to_series().map(shorten))
        df.columns = pd.Index(df.columns.to_series().map(shorten))

    freqs_mask = pd.DataFrame(False, columns=df.columns, index=df.index)

    if cell_colors:
        row_freqs = cell_freqs.loc[df.index]
        col_freqs = pd.DataFrame(cell_freqs.loc[df.columns]).T
        col_freqs.insert(0, "frequency", 0)
        df = pd.concat([row_freqs, df], axis=1)
        df = pd.concat([col_freqs, df], axis=0)
        df.index.name = 'predictor'
        df.columns.name = 'predicted'
        freqs_mask = pd.DataFrame(False, columns=df.columns, index=df.index)
        freqs_mask.iloc[:, 0] = True
        freqs_mask.iloc[0, :] = True

    # Annotations on the heatmap
    if annot:
        annot = df.copy().round(2)

    # Mask (diagonal)
    diag_mask = pd.DataFrame(False, columns=df.columns, index=df.index)
    for col in df.columns:
        tmp = diag_mask.index.to_frame().predictor.str.split('&').apply(lambda x: col in x)
        diag_mask.loc[tmp, [col]] = True

    # Drawing each individual heatmap
    ax = sns.heatmap(df,
                     annot=annot,
                     mask=diag_mask | freqs_mask,
                     cmap=hm_cmap,
                     fmt=fmt,
                     linewidths=1,
                     vmin=0,
                     cbar=True,
                     cbar_kws=dict(location='bottom',
                                   shrink=0.6,
                                   pad=0.075),  # Spacing between colorbar and hm
                     **kwargs)

    ax.tick_params(axis='x', labelbottom=False, labeltop=True,
                   bottom=False, top=False,
                   labelrotation=0 if dense else 90)

    if cell_colors:
        # Plotting first rows & columns (frequency) in a different cmap
        ax = sns.heatmap(df,
                         annot=annot,
                         mask=diag_mask | ~freqs_mask,
                         cmap=cmap_freqs,
                         fmt=fmt,
                         vmin=0,
                         vmax=cell_freqs.max(),
                         linewidths=1,
                         **kwargs)
        ax.tick_params(axis='x', labelbottom=False, labeltop=True,
                       bottom=False, top=False,
                       labelrotation=0 if dense else 90)


def entropy_heatmap(results, md, cmap_name=False, freq_margins=True,
                    dense=False, annotate=False,
                    n_pairs=False, debug=False, filename="entropyHeatmap.png", **kwargs):
    """Make a FacetGrid heatmap of all metrics

    Arguments:
        results (:class:`pandas:pandas.DataFrame`):
            a results DataFrame as produced by calc_paradigm_entropy.
        md (qumin.utils.Metadata): MetaData handler to get access to file location.
        cmap_name (str): name of the cmap to use. Defaults to the following cubehelix
            map, `sns.cubehelix_palette(start=2, rot=0.5, dark=0, light=1, as_cmap=True)`.
        dense (bool): whether to use short cell names or not.
        annotate (bool): whether to add an annotation overlay.
        filename (str): filename to save the heatmap.
        freq_margins (bool):  whether to add cell frequency margins to dataframe.
        n_pairs (bool): whether to display a heatmap of the number of pairs.
        debug (bool): whether to display a heatmap with debug results.
        **kwargs: Optional arguments are passed to `_draw_heatmap()`
    """

    if not cmap_name:
        cmap = sns.cubehelix_palette(start=2, rot=0.5, dark=0, light=1, as_cmap=True)
    else:
        cmap = plt.get_cmap(cmap_name)

    df = results[['measure', 'value', 'n_pairs', 'n_preds']
                 ].set_index(['measure', 'n_preds'], append=True
                             ).stack().reset_index()

    df.rename(columns={"level_4": "type", 0: "value"}, inplace=True)

    cell_freqs = None
    cmap_freqs = None
    if freq_margins and (results.probability_source == "tokens").all():
        cell_freqs = results.reset_index('predicted').pred_probability.drop_duplicates()
        cell_freqs.name = "frequency"
        cmap_freqs = sns.color_palette("mako_r", as_cmap=True)

    # Clean debug info
    df['debug'] = df.measure.str.endswith('_debug')
    df.loc[df.debug, 'measure'] = df.loc[df.debug].measure.str.replace('_debug', '')

    # Rename measures
    names = {'cond_entropy': 'Conditional entropy'}
    df.loc[:, 'measure'] = df.measure.map(names)

    # Drop unnecessary rows
    if not n_pairs:
        df.drop(df[df.type == "n_pairs"].index, axis=0, inplace=True)
    if not debug:
        df.drop(df.loc[df.debug].index, axis=0, inplace=True)

    # Decide layout
    if not n_pairs and not debug:
        orient_param = dict(col="measure")
    elif not n_pairs:
        orient_param = dict(col="measure", row="debug")
        df.debug = df.debug.replace({True: "debug value", False: "normal value"})
    else:
        orient_param = dict(row="measure", col="type")
        df.loc[df.debug, "measure"] = df.loc[df.debug, "measure"] + " (debug)"

    # Rename metric types
    df.loc[:, 'type'] = df.type.replace({'value': 'Result', 'n_pairs': 'Number of pairs'})

    if len(df.n_preds.unique()) > 1:
        df.measure += df.n_preds.apply(lambda x: f" (n={x})")

    # Compute a suitable size for the heatmaps
    height = 4 + round(len(df['predictor'].unique()) / 4)

    # Plotting the heatmap
    cg = sns.FacetGrid(df, **orient_param,
                       height=height, margin_titles=True,
                       sharex=False, sharey=False)
    cg.set_titles(row_template='{row_name}', col_template='{col_name}')

    cg.map_dataframe(_draw_heatmap, 'predictor', 'predicted', 'value', 'reverse',
                     annotate=annotate, cmap=cmap,
                     cmap_freqs=cmap_freqs, cell_freqs=cell_freqs,
                     dense=dense, square=True,
                     **kwargs)

    cg.tick_params(axis='y', labelrotation=0)

    cg.set_axis_labels(x_var="Predicted", y_var="Predictor")
    cg.fig.suptitle(f"Measured on the {md.paralex.name} dataset, version {md.paralex.version}")

    cg.tight_layout()

<<<<<<< HEAD
    name = md.register_file(filename,
                            {"computation": "entropy_heatmap",
                             "content": "figure"})

    log.info("Writing heatmap to: " + name)
    cg.savefig(name, pad_inches=0.1)
=======
    path = md.get_path("vis/entropyHeatmap.png")
    log.info("Writing heatmap to: %s", path)
    cg.savefig(path, pad_inches=0.1)
    md.register_file("vis/entropyHeatmap.png", description="Entropy heatmap")
>>>>>>> 4eac9243


def ent_heatmap_command(cfg, md):
    r"""Draw a heatmap of results similarities and a plot of zones.
    """
<<<<<<< HEAD
    verbose = HydraConfig.get().verbose is not False
    results = pd.read_csv(cfg.entropy.importFile, index_col=[0, 1])

    if not verbose:  # Remove debug results
        is_debug = results["measure"].str.endswith("_debug")
        results = results[~is_debug]
=======
    log.info("Drawing a heatmap of the results...")
    entropy_md = Metadata(path=cfg.entropy.importResults) if cfg.entropy.importResults else md
    results = pd.read_csv(entropy_md.get_resource_path('entropies'), index_col=[0, 1])
>>>>>>> 4eac9243
    try:
        features_file_name = md.get_table_path("features-values")
    except FrictionlessException:
        features_file_name = None
        log.warning("Your package doesn't contain any features-values file. "
                    "You should provide an ordered list of cells in command line.")

    features = None
    if features_file_name:
        log.info("Reading features")
        features = pd.read_csv(features_file_name, index_col=0)
    feat_order = get_features_order(features, results, cfg.heatmap.order)

    log.info("Drawing a heatmap of the results...")
    entropy_heatmap(results, md,
                    cmap_name=cfg.heatmap.cmap,
                    feat_order=feat_order,
                    dense=cfg.heatmap.dense,
                    annotate=cfg.heatmap.annotate,
                    n_pairs=cfg.heatmap.display.n_pairs,
                    debug=cfg.heatmap.display.debug,
                    freq_margins=cfg.heatmap.display.freq_margins)

    log.info("Drawing zones of interpredictibility...")
    clusters = zones_heatmap(results, md, features, cell_order=feat_order, cols=cfg.heatmap.cols)

    cl_found = set()
    distillation = []
    for c in feat_order:
        if clusters[c] not in cl_found:
            cl_found.add(clusters[c])
            distillation.append(c)

    if len(distillation) > 1:
        log.info("Drawing a heatmap of a distillation of the results...")
        distil_index = results.index.isin(distillation, level=0)
        distil_col = results.index.isin(distillation, level=1)
        result_subset = results.loc[distil_index & distil_col]
        entropy_heatmap(result_subset, md,
                        cmap_name=cfg.heatmap.cmap,
                        feat_order=distillation,
                        dense=cfg.heatmap.dense,
                        annotate=cfg.heatmap.annotate,
                        n_pairs=cfg.heatmap.display.n_pairs,
                        debug=cfg.heatmap.display.debug,
                        freq_margins=cfg.heatmap.display.freq_margins,
                        filename="entropyHeatmap_distillation.png")<|MERGE_RESOLUTION|>--- conflicted
+++ resolved
@@ -9,14 +9,10 @@
 import numpy as np
 import pandas as pd
 import seaborn as sns
-<<<<<<< HEAD
 from frictionless.exception import FrictionlessException
 from hydra.core.hydra_config import HydraConfig
+from .utils import Metadata
 from matplotlib import pyplot as plt
-=======
-import logging
-from .utils import Metadata
->>>>>>> 4eac9243
 
 # Prevent matplotlib font manager from spamming the log
 logging.getLogger('matplotlib.font_manager').disabled = True
@@ -111,12 +107,10 @@
     fig.suptitle(f"Zones of inter-predictibility for {dataset}")
     plt.tight_layout()
 
-    name = md.register_file("zonesTable.png",
-                            {"computation": "zone_table",
-                             "content": "figure"})
-
-    log.info("Writing zones table to: " + name)
+    name = md.get_path("vis/zonesTable.png")
+    log.info("Writing zones table to: %s", name)
     plt.savefig(name, pad_inches=0.1)
+    md.register_file("vis/zonesTable.png", description="Table of interpredictibility zones")
     return clusters  # this is the last computed: with 0 entropy threshold
 
 
@@ -366,36 +360,22 @@
 
     cg.tight_layout()
 
-<<<<<<< HEAD
-    name = md.register_file(filename,
-                            {"computation": "entropy_heatmap",
-                             "content": "figure"})
-
-    log.info("Writing heatmap to: " + name)
-    cg.savefig(name, pad_inches=0.1)
-=======
     path = md.get_path("vis/entropyHeatmap.png")
     log.info("Writing heatmap to: %s", path)
     cg.savefig(path, pad_inches=0.1)
     md.register_file("vis/entropyHeatmap.png", description="Entropy heatmap")
->>>>>>> 4eac9243
 
 
 def ent_heatmap_command(cfg, md):
     r"""Draw a heatmap of results similarities and a plot of zones.
     """
-<<<<<<< HEAD
     verbose = HydraConfig.get().verbose is not False
-    results = pd.read_csv(cfg.entropy.importFile, index_col=[0, 1])
+    entropy_md = Metadata(path=cfg.entropy.importResults) if cfg.entropy.importResults else md
+    results = pd.read_csv(entropy_md.get_resource_path('entropies'), index_col=[0, 1])
 
     if not verbose:  # Remove debug results
         is_debug = results["measure"].str.endswith("_debug")
         results = results[~is_debug]
-=======
-    log.info("Drawing a heatmap of the results...")
-    entropy_md = Metadata(path=cfg.entropy.importResults) if cfg.entropy.importResults else md
-    results = pd.read_csv(entropy_md.get_resource_path('entropies'), index_col=[0, 1])
->>>>>>> 4eac9243
     try:
         features_file_name = md.get_table_path("features-values")
     except FrictionlessException:
