defaults:
  - help
  - _self_

hydra:
  job_logging:
    formatters:
      simple:
        format: '[%(asctime)s][%(name)s][%(levelname)s] - %(message)s'
      raw:
        format: '%(message)s'
    disable_existing_loggers: false
    handlers:
      file:
        class: logging.FileHandler
        mode: w
        formatter: raw
        delay: true
      console:
        class: logging.StreamHandler
        formatter: simple
        stream: ext://sys.stdout
    root:
      level: INFO
      handlers: [console, file]

disable_existing_loggers: false

action: patterns      # Action, one of: patterns, H, lattice, eval, macroclasses, heatmap, ent_heatmap
data: null            # path to paralex.package.json paradigms, segments
cells: null           # List of cells to use (subset)
pos: null             # List of parts of speech to use (subset)
patterns: null        # path to pre-computed patterns. If null, will compute patterns.
most_freq: null       # restrict to N most frequent items (use the lexeme "frequency" column)
sample: null          # (int) A number of lexemes to sample, for debug purposes
<<<<<<< HEAD
defective: False      # Whether to keep defective entries
overabundant: False   # Whether to keep overabundant entries
=======
>>>>>>> bbfbbe39


lattice:
  shorten: False      # Drop redundant columns altogether.
                      #  Useful for big contexts, but loses information.
                      # The lattice shape and stats will be the same.
                      # Avoid using with --html
  aoc: False          # Only attribute and object concepts
  html: False         # Export to html
  ctxt: False         # Export as a context
  stat: False         # Output stats about the lattice
  pdf: True           # Export as pdf
  png: False          # Export as png

heatmap:
  label: null              # lexeme column to use as label (for microclass heatmap, eg. inflection_class)
  cmap: null               # colormap name
  exhaustive_labels: False # by default, seaborn shows only some labels on
                           # the heatmap for readability.
                           # This forces seaborn to print all labels.
  dense: False             # Use initials instead of full labels (only for entropy heatmap)
  annotate: False          # Display values on the heatmap. (only for entropy heatmap)
  order: False             # Priority list for sorting features (for entropy heatmap)
                           # ex: [number, case]). If no features-values file available,
                           # it should contain an ordered list of the cells to display.

entropy:
  heatmap: True       # Whether to draw a heatmap.
  n:                  # Compute entropy for prediction from with n predictors.
    - 1
  features: null      # Feature column in the Lexeme table.
                      # Features will be considered known in conditional probabilities: P(X~Y|X,f1,f2...)
  importFile: null    # Import entropy file
                      # with any file, use to compute entropy heatmap
                      # with n-1 predictors, allows for acceleration on nPreds entropy computation.
  merged: False       # Whether identical columns are merged in the input.
  stacked: False      # whether to stack results in long form

eval:
  iter: 10            # How many 90/10 train/test folds to do.
  workers: 1          # Number of threads for multithreading

pats:
  kind: patternsPhonsim   # Options are (see docs): endings, endingsPairs, globalAlt, localAlt, endingsDisc,
                          # patternsLevenshtein, patternsPhonsim, patternsSuffix, patternsPrefix, patternsBaseline
  gap_proportion: .4      # Proportion of the median score used to set the gap score
  optim_mem: False        # Attempt to use a little bit less memory
  merged: False           # Whether to merge identical columns in the data
  ortho: False            # Whether these are orthographic paradigms (only compatible with endings and alt)<|MERGE_RESOLUTION|>--- conflicted
+++ resolved
@@ -33,11 +33,8 @@
 patterns: null        # path to pre-computed patterns. If null, will compute patterns.
 most_freq: null       # restrict to N most frequent items (use the lexeme "frequency" column)
 sample: null          # (int) A number of lexemes to sample, for debug purposes
-<<<<<<< HEAD
 defective: False      # Whether to keep defective entries
 overabundant: False   # Whether to keep overabundant entries
-=======
->>>>>>> bbfbbe39
 
 
 lattice:
