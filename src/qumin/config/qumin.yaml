--- conflicted
+++ resolved
@@ -74,15 +74,11 @@
                       # with any file, use to compute entropy heatmap
                       # with n-1 predictors, allows for acceleration on nPreds entropy computation.
   merged: False       # Whether identical columns are merged in the input.
-<<<<<<< HEAD
-  stacked: False      # Whether to stack results in long form
   legacy: False       # Whether to use the legacy calculation. Slightly slower, but less options.
   token_freq:         # [incompatible with legacy] Whether to use token frequencies for...
     patterns: False   # The probability of the patterns.
     predictors: False # The probability of the predictor classes and of the predictor forms.
     cells: False      # The weighting of the measures across different cells.
-=======
->>>>>>> b654758d
 
 eval:
   iter: 10            # How many 90/10 train/test folds to do.
