--- conflicted
+++ resolved
@@ -74,12 +74,8 @@
                       # with any file, use to compute entropy heatmap
                       # with n-1 predictors, allows for acceleration on nPreds entropy computation.
   merged: False       # Whether identical columns are merged in the input.
-<<<<<<< HEAD
-  stacked: False      # whether to stack results in long form.
-  tokens:             # Whether to use token frequencies for weighting...
+  token_freq:             # Whether to use token frequencies for weighting...
     cells: False      # Cell frequencies
-=======
->>>>>>> 91a2eb5e
 
 eval:
   iter: 10            # How many 90/10 train/test folds to do.
