import logging
import hydra

from .calc_paradigm_entropy import H_command
from .find_patterns import pat_command
from .find_macroclasses import macroclasses_command
from .make_lattice import lattice_command
from .microclass_heatmap import heatmap_command
from .entropy_heatmap import ent_heatmap_command
from .utils import Metadata

log = logging.getLogger()


@hydra.main(version_base=None, config_path="config", config_name="qumin")
def qumin_command(cfg):
    log.info(cfg)
    md = Metadata(cfg=cfg)

    if (cfg.patterns is None or cfg.action == "patterns") and \
            cfg.action != 'ent_heatmap':
        not_overab = not cfg.pats.overabundant.keep
        not_defect = not cfg.pats.defective
        for_H = cfg.action == "H"
        for_m = cfg.action == "macroclasses"
        assert not_overab or not (for_H or for_m), "For this calculation, overabundant must be False"
        assert not_defect or not for_m, "For this calculation, defective must be False"
        pat_command(cfg, md)

    if cfg.action in ['H', 'macroclasses', 'lattice', 'heatmap']:
        patterns_md = Metadata(path=cfg.patterns) if cfg.patterns else md

    if cfg.action == "H":
        H_command(cfg, md, patterns_md)
    elif cfg.action == "macroclasses":
        macroclasses_command(cfg, md, patterns_md)
    elif cfg.action == "lattice":
        lattice_command(cfg, md, patterns_md)
    elif cfg.action == "heatmap":
<<<<<<< HEAD
        heatmap_command(cfg, md)
=======
        heatmap_command(cfg, md, patterns_md)
    elif cfg.action == "eval":
        eval_command(cfg, md)
>>>>>>> c5a8e810

    if (cfg.action == "H" and cfg.entropy.heatmap) or cfg.action == 'ent_heatmap':
        ent_heatmap_command(cfg, md)

    md.save_metadata()<|MERGE_RESOLUTION|>--- conflicted
+++ resolved
@@ -37,13 +37,7 @@
     elif cfg.action == "lattice":
         lattice_command(cfg, md, patterns_md)
     elif cfg.action == "heatmap":
-<<<<<<< HEAD
-        heatmap_command(cfg, md)
-=======
         heatmap_command(cfg, md, patterns_md)
-    elif cfg.action == "eval":
-        eval_command(cfg, md)
->>>>>>> c5a8e810
 
     if (cfg.action == "H" and cfg.entropy.heatmap) or cfg.action == 'ent_heatmap':
         ent_heatmap_command(cfg, md)
