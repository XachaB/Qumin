# -*- coding: utf-8 -*-
# !/usr/bin/env python
"""author: Sacha Beniamine.

Encloses distribution of patterns on paradigms.
"""

import logging
from collections import Counter, defaultdict
from functools import reduce
from itertools import combinations, chain

import pandas as pd
from tqdm import tqdm

from . import cond_entropy, cond_entropy_OA, entropy

log = logging.getLogger(__name__)


def value_norm(df):
    """ Rounding at 10 significant digits, avoiding negative 0s"""
    return df.map(lambda x: round(x, 10)) + 0


def merge_split_df(dfs):
    merged = {col: reduce(lambda x, y: x + y, [df[col] for df in dfs])
              for col in dfs[0].columns}
    return pd.DataFrame(merged, index=dfs[0].index, columns=dfs[0].columns)


def dfsum(df, **kwargs):
    cols = df.columns
    S = df[cols[0]]
    for col in cols:
        S += df[col]
    return S


class PatternDistribution(object):
    """Statistical distribution of patterns.

    Attributes:
        patterns (:class:`pandas:pandas.DataFrame`):
            A table where each row describes an alternation between
            two cells forms belonging to different cells of the same lexeme.
            The row also contains the correct pattern and the set of applicable patterns.

        entropies (dict[int, pandas.DataFrame]):
            dict mapping n to a dataframe containing the entropies
            for the distribution :math:`P(c_{1}, ..., c_{n} → c_{n+1})`.
    """

    def __init__(self, patterns, name, features=None):
        """Constructor for PatternDistribution.

        Arguments:
            patterns (:class:`pandas:pandas.DataFrame`):
                Table containing forms and patterns.
            name (str): dataset name.
            features:
                optional table of features
        """
        self.name = name
        self.patterns = patterns

        if features is not None:
            # Add feature names
            features = features.apply(lambda x: x.name + "=" + x.apply(str), axis=0)
            # To tuples
            features = features.map(lambda x: (str(x),))
            self.features_len = features.shape[1]
            self.features = pd.DataFrame.sum(features, axis=1)
        else:
            self.features_len = 0
            self.features = None
<<<<<<< HEAD
            self.add_features = lambda x: x.applicable
=======
>>>>>>> 170a318f

        self.data = pd.DataFrame(None,
                                 columns=["predictor",
                                          "predicted",
                                          "measure",
                                          "value",
                                          "n_pairs",
                                          "n_preds",
                                          "dataset"
                                          ])

    def get_results(self, measure=["cond_entropy"], n=1):
        if isinstance(measure, str):
            measure = [measure]
        is_cond_ent = self.data.loc[:, "measure"].isin(measure)
        is_one_pred = self.data.loc[:, "n_preds"] == n
        return self.data.loc[is_cond_ent & is_one_pred, :]

    def export_file(self, filename):
        """ Export the data DataFrame to file

        Arguments:
            filename: the file's path.
        """

        def join_if_multiple(preds):
            if type(preds) is tuple:
                return "&".join(preds)
            return preds

        data = self.data.copy()
        data.loc[:, "predictor"] = data.loc[:, "predictor"].apply(join_if_multiple)
        if "entropy" in data.columns:
            data.loc[:, "entropy"] = value_norm(data.loc[:, "entropy"])
        data.to_csv(filename, index=False)

    def import_file(self, filename):
        """Read already computed entropies from a file.

        Arguments:
            filename: the file's path.
        """

        def split_if_multiple(preds):
            if "&" in preds:
                return tuple(preds.split("&"))
            return preds

        data = pd.read_csv(filename)
        data.loc[:, "predictor"] = data.loc[:, "predictor"].apply(split_if_multiple)
        self.data = pd.concat(self.data, data)

    def add_features(self, group):
        if self.features:
            ret = group.applicable + group.lexeme.map(self.features)
            return ret
        else:
            return group.applicable

    def n_preds_entropy_matrix(self, n):
        r"""Return a:class:`pandas:pandas.DataFrame` with nary entropies, and one with counts of lexemes.

        The result contains entropy :math:`H(c_{1}, ..., c_{n} \to c_{n+1} )`.

        Values are computed for all unordered combinations of
        :math:`(c_{1}, ..., c_{n+1})` in the
        :attr:`PatternDistribution.paradigms`'s columns.
        Indexes are tuples :math:`(c_{1}, ..., c_{n})`
        and columns are the predicted cells :math:`c_{n+1}`.

        Example:
            For three cells c1, c2, c3, (n=2)
            entropy of c1, c2 → c3,
            noted :math:`H(c_{1}, c_{2} \to c_{3})` is:

        .. math::

            H( patterns_{c1, c3}, \; \; patterns_{c2, c3}\; \;
            | classes_{c1, c3}, \; \; \; \;
            classes_{c2, c3}, \; \;  patterns_{c1, c2} )

        Arguments:
            n (int): number of predictors.
        """

        def check_zeros(n):
            log.info("Saving time by listing already known 0 entropies...")
            if n - 1 in self.data.loc[:, "n_preds"]:
                df = self.get_results(measure="cond_entropy", n=n - 1).groupby("predicted")
                if n - 1 == 1:
                    df = df.agg({"predictor": lambda ps: set(frozenset({pred}) for pred in ps)})
                else:
                    df = df.agg({"predictor": lambda ps: set(frozenset(pred) for pred in ps)})
                return df.to_dict(orient="index")
            return None

        if n == 1:
            return self.one_pred_entropy()

        log.info("Computing (c1, ..., c{!s}) → c{!s} entropies".format(n, n + 1))

        # For faster access
        patterns = self.patterns
        classes = self.classes
        columns = list(self.paradigms.columns)

        def already_zero(predictors, out, zeros):
            for preds_subset in combinations(predictors, n - 1):
                if preds_subset in zeros[out]:
                    return True
            return False

        zeros = check_zeros(n)

        pat_order = {}
        for a, b in patterns:
            pat_order[(a, b)] = (a, b)
            pat_order[(b, a)] = (a, b)

        def calc_condent(predictors):
            # combinations gives us all x, y unordered unique pair for all of
            # the n predictors.
            pairs_of_predictors = list(combinations(predictors, 2))
            known_patterns = patterns[pairs_of_predictors]
            set_predictors = set(predictors)
            predsselector = reduce(lambda x, y: x & y,
                                   (self.hasforms[x] for x in predictors))
            for out in (x for x in columns if x not in predictors):
                selector = predsselector & self.hasforms[out]
                if zeros is not None and already_zero(set_predictors, out, zeros):
                    yield [predictors, out, 0, sum(selector)]
                else:
                    # Getting intersection of patterns events for each
                    # predictor: x~z, y~z
                    local_patterns = patterns[
                        [pat_order[(pred, out)] for pred in predictors]]
                    A = dfsum(local_patterns)

                    # Known classes Class(x), Class(y) and known patterns x~y
                    # plus all features
                    known_classes = classes.loc[
                        selector, [(pred, out) for pred in predictors]]
                    known = known_classes.join(known_patterns[selector])

                    B = self.add_features(dfsum(known))

                    # Prediction of H(A|B)
                    yield [predictors, out, "cond_entropy", cond_entropy(A, B, subset=selector),
                           sum(selector), len(predictors), self.name]

        rows = chain(*[calc_condent(preds) for preds in combinations(columns, n)])

        self.data = pd.concat([self.data, pd.DataFrame(rows, columns=self.data.columns)])

    def prepare_data(self, patterns, debug=False, overabundant=False):
        """
        Prepares the dataframe to store the results for an entropy computation
        """
        rows = patterns.cell_x.unique()

        data = pd.DataFrame(index=rows,
                            columns=rows).reset_index(drop=False,
                                                      names="predictor").melt(id_vars="predictor",
                                                                              var_name="predicted",
                                                                              value_name="value")
        suffix = "_debug" if debug else ""

        data = data[data.predictor != data.predicted]  # drop a -> a cases
        data.loc[:, "n_pairs"] = None
        data.loc[:, "n_preds"] = 1
        measures = ["cond_entropy" + suffix]
        if overabundant:
            measures += ['accuracy' + suffix]
        data.loc[:, "measure"] = [measures] * data.shape[0]
        data.loc[:, "dataset"] = self.name
        data.set_index(['predictor', 'predicted'], inplace=True)

        return data

    def one_pred_entropy(self, debug=False, overabundant=False, **kwargs):
        r"""Return a :class:`pandas:pandas.DataFrame` with unary entropies and counts of lexemes.

        The result contains entropy :math:`H(c_{1} \to c_{2})`.

        Values are computed for all unordered combinations
        of :math:`(c_{1}, c_{2})` where `c_{1} != c_{2}`
        in the :attr:`PatternDistribution.paradigms`'s columns.

        Example:
            For two cells c1, c2, entropy of c1 → c2,
            noted :math:`H(c_{1} \to c_{2})` is:

            .. math::

                H( patterns_{c1, c2} | classes_{c1, c2} )
        """
        log.info("Computing c1 → c2 entropies")
        log.debug("Logging one predictor probabilities")
        log.debug(" P(x → y) = P(x~y | Class(x))")

        # For faster access
        patterns = self.patterns
        data = self.prepare_data(patterns, debug=debug, overabundant=overabundant)

        def calc_condent(group, data, **kwargs):
            """
            Computes the conditional entropy for a pair of cells.

            Arguments:
                group (pandas.DataFrame):
                    Subset of a patterns table for a single pair.
                data (pandas.DataFrame):
                    DataFrame to store computation results.
            """
            cells = group.name

            # Defective rows can't be kept here.
            selector = group.pattern.notna()

            # We compute the number of pairs concerned with this calculation.
            data.loc[cells, "n_pairs"] = sum(selector)
            data.at[cells, "value"] = self.get_entropy_measure(group, subset=selector, **kwargs)

        patterns.groupby(['cell_x', 'cell_y']).apply(calc_condent, data=data,
                                                     debug=debug, overabundant=overabundant,
                                                     **kwargs)

        self.data = pd.concat([self.data,
                               data.explode(['value', 'measure']).reset_index()])

    def get_entropy_measure(self, group, debug=False, overabundant=False, subset=None, **kwargs):

        # We aggregate features and applicable patterns.
        # Lexemes that share these properties belong to similar classes.
        classes = self.add_features(group)

        if overabundant:
            # Precompute the relative frequencies
            # TODO this should be done by the Frequencies class.
            cells = group.name
            if subset is not None:
                group = group[subset]
            group['w_x'] = 1 / group.groupby(['lexeme']).form_x.transform('nunique')
            group['w_y'] = 1 / group.groupby(['lexeme', 'form_x']).form_y.transform('nunique')
            group['w'] = group.w_x * group.w_y
            if debug:
                return self.cond_entropy_OA_pair_log(group, classes, cells, **kwargs)
            else:
                return self.cond_entropy_OA_pair(group, classes, **kwargs)
        else:
            if debug:
                return cond_entropy(group.pattern.apply(lambda x: (x,)),
                                    classes, subset=subset,
                                    **kwargs)
            else:
                return self.cond_entropy_log(group, classes, subset=subset, **kwargs)

    def cond_entropy_OA_pair(self, group, classes, subset=None, **kwargs):
        """
        Computes entropy for overabundant distributions for a pair of cells.
        """

        # Compute metrics.
        results = pd.DataFrame(group.groupby(classes)
                               .apply(cond_entropy_OA, **kwargs)
                               .to_list(),
                               columns=['entropy', 'accuracy', 'population'])
        return [(results.entropy * results.population / results.population.sum()).sum(),
                (results.accuracy * results.population / results.population.sum()).sum(),]

    def cond_entropy_OA_pair_log(self, group, classes, cells, cat_success=True, **kwargs):
        """
        Compute and log entropy for overabundant distributions for a pair of cells
        """

        def subclass_summary(subgroup, patterns):
            """ Produces a nice summary for a subclass"""
            # Get the first item and all associated rows, it will be our example.
            ex = subgroup.iloc[0, :]
            all_ex = subgroup[(subgroup.form_x == ex.form_x) & (subgroup.lexeme == ex.lexeme)]

            values = {"example": f"{ex.lexeme}: {ex.form_x} → {', '.join(all_ex.form_y.values)}"}
            p_success = 0
            for pid in patterns.index.values:
                id = f"p_{str(pid)}"
                pat = patterns.loc[pid, 'pattern']
                if pat in subgroup.name:
                    row = all_ex[all_ex.pattern == pat]
                    values[id] = row.w_y.sum()

                    # Data for detailed probability of success.
                    pat_proba = patterns.loc[pid].iloc[-1]
                    if cat_success:
                        success = 1 if values[id] > 0 else 0
                    else:
                        success = values[id]
                    p_success += (success * pat_proba)
                else:
                    values[id] = 0

            values['weight'] = subgroup.w.sum()
            values['p_success'] = p_success
            return pd.Series(values)

        cond_events = group.groupby(classes, sort=False)
        summary = []

<<<<<<< HEAD
        # Log properties of the pair of cells.
        log.debug("\n# Distribution of {}→{} \n".format(cells[0], cells[1]))
        log.debug("Showing distributions for "
                  + str(len(cond_events))
                  + " classes")

        # Detailed log for each subclass.
        for i, (classe, members) in enumerate(sorted(cond_events,
                                                     key=lambda x: len(x[1]),
                                                     reverse=True)):
            # Show the features used in this class.
            if self.features is not None:
                feature_log = (
                    "Features: "
                    + ", ".join(str(x) for x in classe[-self.features_len:]))

            # Compute the results and catch intermediate measures
            results = cond_entropy_OA(members, debug=True, cat_success=cat_success, **kwargs)

            # Create a table of the patterns, to show
            # the mapping between pattern frequency and pattern probability.
            p_table = pd.DataFrame(results[-2:], index=['Frequency', 'Probability']).T.reset_index()
            p_table.index.name = "id"

            # Group by patterns for the predictor only (i.e. allow for overabundance)
            members['pattern_pred'] = members.groupby(['lexeme', 'form_x'])\
                .pattern.transform(lambda x: [tuple(x)]*x.shape[0])

            # Get nice table with examples.
            table = members.groupby('pattern_pred')\
                .apply(subclass_summary, patterns=p_table)\
                .reset_index(drop=True)

            # Get the slow computation results
            summary.append([table.weight.sum(), results[0], results[1]])

            # Log the subclass properties
            table = table.rename(columns={
                                    "example": "Example",
                                    "weight": "Weight",
                                    "p_success": "P(success)"})
            log.debug(f"\n## Class n°{i} (weight = {results[2]}, H={results[0]:.3f}, P={results[1]:.3f})")
            if self.features is not None:
                log.debug(feature_log)
            log.debug("\nPatterns found\n\n"+p_table.to_markdown())
            log.debug("\nDistribution of the forms\n\n" + table.to_markdown(index=False))

        # Build a nice summary of all classes.
        summary = pd.DataFrame(summary, columns=['Size', 'H(pattern|class)', "P(success|class)"])
        summary.index.name = "Class"
        size = summary.iloc[:, 0]
        sum_entropy = (size * summary.iloc[:, 1]).sum() / size.sum()
        sum_accuracy = (size * summary.iloc[:, 2]).sum() / size.sum()

        # Log the global summary for this pair of cells.
        log.debug('\n## Class summary\n')
        log.debug(f'Av. conditional entropy: H(pattern|class)={sum_entropy}')
        log.debug(f'Av. probability of success: P(success|class)={sum_accuracy}')
        log.debug('\n' + summary.to_markdown())

        return [sum_entropy, sum_accuracy]
=======
        patterns.groupby(['cell_x', 'cell_y'], observed=True).apply(calc_condent, data=data)
        if self.data.empty:
            self.data = data.reset_index()
        else:
            self.data = pd.concat([self.data, data.reset_index()])
>>>>>>> 170a318f

    def cond_entropy_log(self, group, classes, subset=None):
        """Print a log of the probability distribution for one predictor.

        Writes down the distributions
        :math:`P( patterns_{c1, c2} | classes_{c1, c2} )`
        for all unordered combinations of two column
        names in :attr:`PatternDistribution.paradigms`.
        Also writes the entropy of the distributions.
        """

        def subclass_summary(subgroup):
            """ Produces a nice summary for a subclass"""
            ex = subgroup.iloc[0, :]
            return pd.Series([
                              f"{ex.lexeme}: {ex.form_x} → {ex.form_y}",
                              subgroup.shape[0]
                             ],
                             index=["example", 'weight'])

        cells = group.name
        log.debug("\n# Distribution of {}→{} \n".format(cells[0], cells[1]))

        A = group[subset]
        B = classes[subset]
        cond_events = A.groupby(B, sort=False)

        log.debug("Showing distributions for "
                  + str(len(cond_events))
                  + " classes")
        summary = []

        for i, (classe, members) in enumerate(sorted(cond_events,
                                                     key=lambda x: len(x[1]),
                                                     reverse=True)):
            # Group by patterns and build a summary
            table = members.groupby('pattern').apply(subclass_summary)

            if self.features is not None:
                feature_log = (
                    "Features: "
                    + ", ".join(str(x) for x in classe[-self.features_len:]))
                classe = classe[:-self.features_len]

            # List possible patterns that are not used in this class.
            for pattern in classe:
                if pattern not in table.index:
                    table.loc[str(pattern), :] = ["-", 0]

            # Get the slow computation results
            table['proba'] = table.weight / table.weight.sum()
            ent = 0 + entropy(table.proba)
            summary.append([table.weight.sum(), ent])

            # Log the subclass properties
            headers = ("Pattern", "Example",
                       "Size", "P(Pattern|class)")
            table.reset_index(inplace=True)
            table.columns = headers
            log.debug(f"\n## Class n°{i} ({len(members)} members), H={ent}")
            if self.features is not None:
                log.debug(feature_log)
            log.debug("\n" + table.to_markdown())

        log.debug('\n## Class summary')
        summary = pd.DataFrame(summary, columns=['Size', 'H(pattern|class)'])
        summary.index.name = "Class"
        sum_entropy = (summary.iloc[:, -2] * summary.iloc[:, -1] / summary.iloc[:, -2].sum()).sum()
        log.debug(f'\nAv. conditional entropy: H(pattern|class)={sum_entropy}')
        log.debug("\n" + summary.to_markdown())
        return sum_entropy

    def n_preds_distrib_log(self, n):
        r"""Print a log of the probability distribution for n predictors.

        Writes down the distributions:

        .. math::

            P( patterns_{c1, c3}, \; \; patterns_{c2, c3} \; \;  |
               classes_{c1, c3}, \; \; \; \;  classes_{c2, c3},
               \; \;  patterns_{c1, c2} )

        for all unordered combinations of two column names
        in :attr:`PatternDistribution.paradigms`.

        Arguments:
            n (int): number of predictors.
        """

        def count_with_examples(row, counter, examples, paradigms, pred, out):
            lemma, pattern = row
            predictors = "; ".join(paradigms.at[lemma, c] for c in pred)
            example = f"{lemma}: ({predictors}) → {paradigms.at[lemma, out]}"
            counter[pattern] += 1
            examples[pattern] = example

        log.info(f"Printing log of P( (c1, ..., c{n}) → c{n + 1} ).")
        log.debug(f"Logging n preds probabilities, with n = {n}")
        log.debug(" P(x, y → z) = P(x~z, y~z | Class(x), Class(y), x~y)")

        # For faster access
        patterns = self.patterns
        classes = self.classes
        columns = list(self.paradigms.columns)

        pat_order = {}
        for a, b in self.patterns:
            pat_order[(a, b)] = (a, b)
            pat_order[(b, a)] = (a, b)

        indexes = list(combinations(columns, n))

        def format_patterns(series, string):
            patterns = ("; ".join(str(pattern)
                                  for pattern in pair)
                        for pair in series)
            return string.format(*patterns)

        pred_numbers = list(range(1, n + 1))
        patterns_string = "\n".join(f"{pred}~{n + 1}" + "= {}" for pred in pred_numbers)
        classes_string = "\n    * " + "\n    * ".join(f"Class({pred}, {n + 1})" + "= {}" for pred in pred_numbers)
        known_pat_string = "\n    * " "\n    * ".join("{!s}~{!s}".format(*preds) +
                                                      "= {}" for preds
                                                      in combinations(pred_numbers, 2))

        def format_features(features):
            return "\n* Features:\n    * " + "\n    * ".join(str(x) for x in features)

        def formatting_local_patterns(x):
            return format_patterns(x, patterns_string)

        def formatting_known_classes(x):
            return format_patterns(x, classes_string)

        def formatting_known_patterns(x):
            return format_patterns(x, known_pat_string)

        for predictors in tqdm(indexes):
            #  combinations gives us all x, y unordered unique pair for all of
            # the n predictors.
            pairs_of_predictors = list(combinations(predictors, 2))

            predsselector = reduce(lambda x, y: x & y,
                                   (self.hasforms[x] for x in predictors))

            for out in (x for x in columns if x not in predictors):

                log.debug(f"\n# Distribution of ({', '.join(predictors)}) → {out} \n")

                selector = predsselector & self.hasforms[out]

                # Getting intersection of patterns events for each predictor:
                # x~z, y~z
                local_patterns = patterns.loc[
                    selector, [pat_order[(pred, out)] for pred in predictors]]
                A = local_patterns.apply(formatting_local_patterns, axis=1)

                # Known classes Class(x), Class(y) and known patterns x~y
                known_classes = classes.loc[
                    selector, [(pred, out) for pred in predictors]]
                known_classes = known_classes.apply(formatting_known_classes,
                                                    axis=1)

                known_patterns = patterns.loc[selector, pairs_of_predictors]
                known_patterns = known_patterns.apply(formatting_known_patterns, axis=1)

                B = known_classes + known_patterns

                if self.features is not None:
                    known_features = self.features[selector].apply(format_features)
                    B = B + known_features

                cond_events = A.groupby(B, sort=False)

                for i, (classe, members) in enumerate(
                        sorted(cond_events, key=lambda x: len(x[1]), reverse=True)):
                    headers = ("Patterns", "Example",
                               "Size", "P(Pattern|class)")
                    table = []

                    log.debug("\n## Class n°%s (%s members).", i, len(members))
                    counter = Counter()
                    examples = defaultdict()
                    members.reset_index().apply(count_with_examples,
                                                args=(counter, examples,
                                                      self.paradigms,
                                                      predictors, out), axis=1)
                    total = sum(list(counter.values()))
                    log.debug("* Total: %s", total)

                    for my_pattern in counter:
                        row = (my_pattern,
                               examples[my_pattern],
                               counter[my_pattern],
                               counter[my_pattern] / total)
                        table.append(row)

                    log.debug("\n" + pd.DataFrame(table, columns=headers).to_markdown())

    def sanity_check(self, threshold=0.0001):
        """
        Performs a sanity check to test if the results from
        debug and normal computation are different.

        Arguments:
            threshold (float): the lowest difference from which a warning should be raised.
        """

        def pair_check(df):
            """
            Returns the difference between two measures.
            """
            return df.value.iloc[0] - df.value.iloc[1]

        # Get list of measures and keep only those that go in pair.
        measures = self.data.measure.unique()
        debug_suffix = "_debug"
        debug_measures = [measure for measure in measures if measure + debug_suffix in measures]

        # For each measure, check if all pairs are correct.
        for measure in debug_measures:
            log.info(f'Sanity check of {measure}.')
            to_check = self.data[self.data.measure.isin([measure, measure + "_debug"])]
            diff = to_check.groupby(['predictor', 'predicted', 'dataset', 'n_pairs'],
                                    group_keys=False).apply(pair_check)

            # Raise warning if the difference between two rows is higher than the threshold.
            critical = diff >= threshold
            diff.name = 'Difference'
            if critical.any():
                log.warning(f'Found {diff[critical].shape[0]} pairs that differ by more than {threshold}. First rows:')
                log.warning("\n" + diff[critical].sort_values(ascending=False)
                            .reset_index().head().to_markdown())


class SplitPatternDistribution(PatternDistribution):
    """ Implicative entropy distribution for split systems

    Split system entropy is the joint entropy on both systems.
    """

    def __init__(self, paradigms_list, patterns_list, classes_list, names,
                 features=None):
        columns = [tuple(paradigms.columns) for paradigms in paradigms_list]
        assert len(set(columns)) == 1, "Split systems must share same paradigm cells"

        super().__init__(merge_split_df(paradigms_list),
                         merge_split_df([p.map(lambda x: (str(x),)) for p in patterns_list]),
                         merge_split_df(classes_list),
                         "bipartite:" + "&".join(names),
                         features=features
                         )

        # Add one pattern distribution for each dataset
        self.distribs = [PatternDistribution(paradigms_list[i],
                                             patterns_list[i],
                                             classes_list[i],
                                             name=names[i],
                                             features=features
                                             ) for i in
                         range(len(paradigms_list))]

        # Information on the shape of both dimensions is always available in forms
        for distrib in self.distribs:
            distrib.classes = self.classes

        # Extra
        self.columns = columns[0]
        self.patterns_list = patterns_list
        self.classes_list = classes_list

    def mutual_information(self, normalize=False):
        """ Information mutuelle entre les deux systèmes."""
        self.distribs[0].one_pred_entropy()
        self.distribs[1].one_pred_entropy()
        self.one_pred_entropy()

        index = ["predictor", "predicted"]
        left_ent = self.distribs[0].get_results()
        right_ent = self.distribs[1].get_results()

        # For operations, we need all of these as simple series of values,
        # indexed by predictors & predicted
        H = left_ent.set_index(index).value
        Hprime = right_ent.set_index(index).value
        Hjointe = self.get_results().set_index(index).value

        I = H + Hprime - Hjointe
        NMI = (2 * I) / (H + Hprime)

        # Register results
        I = I.reset_index(drop=False)
        I["measure"] = "mutual_information"
        I["dataset"] = self.name
        I["n_pairs"] = ""

        NMI = NMI.reset_index(drop=False)
        NMI["measure"] = "normalized_mutual_information"
        NMI["dataset"] = self.name
        NMI["n_pairs"] = ""

        self.data = pd.concat([self.data, left_ent, right_ent, I, NMI])<|MERGE_RESOLUTION|>--- conflicted
+++ resolved
@@ -74,10 +74,6 @@
         else:
             self.features_len = 0
             self.features = None
-<<<<<<< HEAD
-            self.add_features = lambda x: x.applicable
-=======
->>>>>>> 170a318f
 
         self.data = pd.DataFrame(None,
                                  columns=["predictor",
@@ -301,7 +297,7 @@
             data.loc[cells, "n_pairs"] = sum(selector)
             data.at[cells, "value"] = self.get_entropy_measure(group, subset=selector, **kwargs)
 
-        patterns.groupby(['cell_x', 'cell_y']).apply(calc_condent, data=data,
+        patterns.groupby(['cell_x', 'cell_y'], observed=True).apply(calc_condent, data=data,
                                                      debug=debug, overabundant=overabundant,
                                                      **kwargs)
 
@@ -385,7 +381,6 @@
         cond_events = group.groupby(classes, sort=False)
         summary = []
 
-<<<<<<< HEAD
         # Log properties of the pair of cells.
         log.debug("\n# Distribution of {}→{} \n".format(cells[0], cells[1]))
         log.debug("Showing distributions for "
@@ -447,13 +442,6 @@
         log.debug('\n' + summary.to_markdown())
 
         return [sum_entropy, sum_accuracy]
-=======
-        patterns.groupby(['cell_x', 'cell_y'], observed=True).apply(calc_condent, data=data)
-        if self.data.empty:
-            self.data = data.reset_index()
-        else:
-            self.data = pd.concat([self.data, data.reset_index()])
->>>>>>> 170a318f
 
     def cond_entropy_log(self, group, classes, subset=None):
         """Print a log of the probability distribution for one predictor.
