--- conflicted
+++ resolved
@@ -5,27 +5,16 @@
 Encloses distribution of patterns on paradigms.
 """
 
-<<<<<<< HEAD
-import pandas as pd
+import logging
 import numpy as np
 from collections import Counter, defaultdict
-from prettytable import PrettyTable, ALL
-from itertools import combinations, product
-
 from functools import reduce
+from itertools import combinations, chain, product
+
+import pandas as pd
+from tqdm import tqdm
+
 from . import cond_entropy, entropy, P, matrix_analysis
-from .. import representations
-=======
-import logging
-from collections import Counter, defaultdict
-from functools import reduce
-from itertools import combinations, chain
-
-import pandas as pd
->>>>>>> 636e0214
-from tqdm import tqdm
-
-from . import cond_entropy
 
 log = logging.getLogger(__name__)
 
@@ -70,12 +59,8 @@
             for the distribution :math:`P(c_{1}, ..., c_{n} → c_{n+1})`.
     """
 
-<<<<<<< HEAD
     def __init__(self, paradigms, patterns, pat_dic, overabundant=False,
                  features=None, frequencies_file_path=None, paradigms_file_path=None):
-=======
-    def __init__(self, paradigms, patterns, classes, name, features=None):
->>>>>>> 636e0214
         """Constructor for PatternDistribution.
 
         Arguments:
@@ -85,6 +70,8 @@
                 patterns (columns are pairs of cells, index are lemmas).
             classes (:class:`pandas:pandas.DataFrame`):
                 classes of applicable patterns from one cell to another.
+            patterns (dict):
+                dictionnary of pairs of cells to patterns
             features:
                 optional table of features
             weights:
@@ -92,24 +79,19 @@
         Todo:
             Remove paradigms_file_path from arguments.
         """
-<<<<<<< HEAD
+        self.name = name
         if not overabundant:
             # Keep the first form for each cell
             self.paradigms = paradigms.map(lambda x: x[0] if x else x)
         else:
             self.paradigms = paradigms
+        self.classes = classes
+        self.patterns = patterns.map(lambda x: (str(x),) if type(x) is not tuple else x)
 
         self.weights = representations.frequencies.Weights(frequencies_file_path, paradigms_file_path)
 
         self.pat_dict = pat_dic
         self.patterns = patterns.map(lambda x: (str(x),))
-=======
-        self.name = name
-        self.paradigms = paradigms.map(lambda x: x[0] if x else x)
-        self.classes = classes
-        self.patterns = patterns.map(lambda x: (str(x),) if type(x) is not tuple else x)
-
->>>>>>> 636e0214
         if features is not None:
             # Add feature names
             features = features.apply(lambda x: x.name + "=" + x.apply(str), axis=0)
@@ -122,7 +104,6 @@
             self.features = None
             self.add_features = lambda x: x
 
-<<<<<<< HEAD
         log.info("Looking for classes of applicable patterns")
         if overabundant:
             self.classes = representations.patterns.find_applicable_OA(self.paradigms,
@@ -133,34 +114,6 @@
         log.debug("Classes:")
         log.debug(self.classes)
         self.hasforms = {cell: (paradigms[cell] != "") for cell in self.paradigms}
-        self.results = pd.DataFrame(columns=pd.MultiIndex(levels=[[], []],
-                                                          codes=[[], []],
-                                                          names=['type', 'name']),
-                                    index=pd.MultiIndex(levels=[[], [], []],
-                                                        codes=[[], [], []],
-                                                        names=['pred', 'out', 'params']))
-
-    def add_features(self, series):
-        return series + self.features[series.index]
-
-    def __str__(self):
-        """Return a string summary."""
-        string = "Distribution for the cells {}. Total of {} lemmas"
-        string += "\nEntropy computed for {} predictors"
-        preds = [str(i) for i, ent in enumerate(self.entropies)
-                 if ent is not None]
-        if not preds:
-            preds = ["no"]
-
-        string = string.format(list(self.patterns.columns),
-                               str(len(self.paradigms.index)),
-                               " or ".join(preds))
-        return string
-
-    def read_entropy_from_file(self, filename):
-        """Read already computed entropies from a file.
-=======
-        self.hasforms = {cell: (paradigms[cell] != "") for cell in self.paradigms}
         self.data = pd.DataFrame(None,
                                  columns=["predictor",
                                           "predicted",
@@ -178,7 +131,6 @@
 
     def export_file(self, filename):
         """ Export the data DataFrame to file
->>>>>>> 636e0214
 
         Arguments:
             filename: the file's path.
@@ -195,53 +147,6 @@
             data.loc[:, "entropy"] = value_norm(data.loc[:, "entropy"])
         data.to_csv(filename, index=False)
 
-<<<<<<< HEAD
-        self._register_entropy(n, entropies, None)
-
-    def _register_entropy(self, n, entropy, effectifs, accuracies=None):
-        """Register an entropy score_matrix for n predictors.
-
-        Arguments:
-            n (int): number of predictors
-            entropy  (:class:`pandas:pandas.DataFrame`):
-                Entropy score_matrix to register.
-            accuracies  (:class:`pandas:pandas.DataFrame`):
-                Accuracy score_matrix to register.
-        """
-        entropy = value_norm(entropy)
-        if accuracies is not None:
-            accuracies = value_norm(accuracies)
-
-        try:
-            if accuracies is not None:
-                self.accuracies[n] = accuracies
-            self.entropies[n] = entropy
-            self.effectifs[n] = effectifs
-        except IndexError:
-            self.entropies.append([None] * n)
-            self.effectifs.append([None] * n)
-            self.entropies[n] = entropy
-            self.effectifs[n] = effectifs
-            if accuracies is not None:
-                self.accuracies.append([None] * n)
-                self.accuracies[n] = accuracies
-
-    def _add_metric(self, pred, out, column, value, both=False):
-        if type(column) is not str and len(column) > 1:
-            index = (pred, out, column[1])
-            index_r = (out, pred, column[1])
-            metric = column[0]
-        else:
-            index = (pred, out, '')
-            index_r = (out, pred, '')
-            metric = column
-
-        self.results.loc[index, ('metrics', metric)] = round(value, 10) + 0
-        if both:
-            self.results.loc[index_r, ('metrics', metric)] = round(value, 10) + 0
-
-        self.results.sort_index(inplace=True)
-=======
     def import_file(self, filename):
         """Read already computed entropies from a file.
 
@@ -260,7 +165,6 @@
 
     def add_features(self, series):
         return series + self.features[series.index]
->>>>>>> 636e0214
 
     def n_preds_entropy_matrix(self, n):
         r"""Return a:class:`pandas:pandas.DataFrame` with nary entropies,
@@ -301,7 +205,7 @@
             return None
 
         if n == 1:
-            return self.one_pred_entropy()
+            return self.entropy_matrix()
 
         log.info("Computing (c1, ..., c{!s}) → c{!s} entropies".format(n, n + 1))
 
@@ -358,7 +262,6 @@
 
         self.data = pd.concat([self.data, pd.DataFrame(rows, columns=self.data.columns)])
 
-<<<<<<< HEAD
     def entropy_matrix_OA(self, debug=False, token=False, sanity_check=False, **kwargs):
         r"""Creates a :class:`pandas:pandas.DataFrame`
         with unary entropies, and one with counts of lexemes.
@@ -720,13 +623,9 @@
             results.loc[param] = np.nansum(list(grouped_A.apply(group_analysis)), axis=0)
         return results
 
-    def entropy_matrix(self):
-        r"""Return a:class:`pandas:pandas.DataFrame` with unary entropies,
-        and one with counts of lexemes.
-=======
+
     def one_pred_entropy(self):
         r"""Return a:class:`pandas:pandas.DataFrame` with unary entropies and counts of lexemes.
->>>>>>> 636e0214
 
         The result contains entropy :math:`H(c_{1} \to c_{2})`.
 
@@ -751,10 +650,6 @@
         # For faster access
         patterns = self.patterns
         classes = self.classes
-<<<<<<< HEAD
-
-        for a, b in patterns.columns:
-=======
         rows = list(self.paradigms.columns)
 
         data = pd.DataFrame(index=rows,
@@ -770,24 +665,9 @@
 
         def calc_condent(row):
             a, b = row["predictor"], row["predicted"]
->>>>>>> 636e0214
             selector = self.hasforms[a] & self.hasforms[b]
             row["n_pairs"] = sum(selector)
             known_ab = self.add_features(classes[(a, b)])
-<<<<<<< HEAD
-            known_ba = self.add_features(classes[(b, a)])
-
-            self._add_metric(a, b, 'entropies',
-                             cond_entropy(patterns[(a, b)],
-                                          known_ab, subset=selector))
-            self._add_metric(b, a, 'entropies',
-                             cond_entropy(patterns[(a, b)],
-                                          known_ba, subset=selector))
-
-            self._add_metric(a, b, 'effectifs', sum(selector), both=True)
-
-    def one_pred_distrib_log(self, sanity_check=False):
-=======
             pats = patterns[(a, b)] if (a, b) in patterns else patterns[(b, a)]
             row["value"] = cond_entropy(pats, known_ab, subset=selector)
             return row
@@ -796,7 +676,6 @@
         self.data = pd.concat([self.data, data])
 
     def one_pred_distrib_log(self):
->>>>>>> 636e0214
         """Print a log of the probability distribution for one predictor.
 
         Writes down the distributions
@@ -804,15 +683,9 @@
         for all unordered combinations of two column
         names in :attr:`PatternDistribution.paradigms`.
         Also writes the entropy of the distributions.
-<<<<<<< HEAD
-
-        Arguments:
-            sanity_check (bool): Use a slower calculation to check that the results are exact.
         Note:
             As opposed to :func:`one_pred_distrib_log_OA`, this won't work
             with overabundant forms.
-=======
->>>>>>> 636e0214
         """
 
         def count_with_examples(row, counter, examples, paradigms, cells):
@@ -1063,29 +936,11 @@
         I = H + Hprime - Hjointe
         NMI = (2 * I) / (H + Hprime)
 
-<<<<<<< HEAD
-        if normalize:
-            return (2 * I) / (H + Hprime)
-        else:
-            return I
-
-    def cond_bipartite_entropy(self, target=0, known=1):
-        """ Entropie conditionnelle entre les deux systèmes,
-        H(c1->c2\|c1'->c2') ou H(c1'->c2'\|c1->c2)
-        """
-        # For faster access
-        log.info("Computing implicative H({}|{})".format(self.names[target],
-                                                         self.names[known]))
-        pats = self.patterns_list[target]
-
-        predpats = self.patterns_list[known]
-=======
         # Register results
         I = I.reset_index(drop=False)
         I["measure"] = "mutual_information"
         I["dataset"] = self.name
         I["n_pairs"] = ""
->>>>>>> 636e0214
 
         NMI = NMI.reset_index(drop=False)
         NMI["measure"] = "normalized_mutual_information"
