# -*- coding: utf-8 -*-
# !/usr/bin/env python
"""author: Sacha Beniamine.

Encloses distribution of patterns on paradigms.
"""

import logging
from collections import Counter, defaultdict
from functools import reduce
from itertools import combinations, chain

import pandas as pd
from tqdm import tqdm

from . import cond_entropy, cond_entropy_OA, entropy

log = logging.getLogger(__name__)


def value_norm(df):
    """ Rounding at 10 significant digits, avoiding negative 0s"""
    return df.map(lambda x: round(x, 10)) + 0


def merge_split_df(dfs):
    merged = {col: reduce(lambda x, y: x + y, [df[col] for df in dfs])
              for col in dfs[0].columns}
    return pd.DataFrame(merged, index=dfs[0].index, columns=dfs[0].columns)


def dfsum(df, **kwargs):
    cols = df.columns
    S = df[cols[0]]
    for col in cols:
        S += df[col]
    return S


class PatternDistribution(object):
    """Statistical distribution of patterns.

    Attributes:
        patterns (:class:`pandas:pandas.DataFrame`):
            A table where each row describes an alternation between
            two cells forms belonging to different cells of the same lexeme.
            The row also contains the correct pattern and the set of applicable patterns.

        entropies (dict[int, pandas.DataFrame]):
            dict mapping n to a dataframe containing the entropies
            for the distribution :math:`P(c_{1}, ..., c_{n} → c_{n+1})`.
    """

    def __init__(self, patterns, name, features=None):
        """Constructor for PatternDistribution.

        Arguments:
            patterns (:class:`pandas:pandas.DataFrame`):
                Table containing forms and patterns.
            name (str): dataset name.
            features:
                optional table of features
        """
        self.name = name
        self.patterns = patterns

        if features is not None:
            # Add feature names
            features = features.apply(lambda x: x.name + "=" + x.apply(str), axis=0)
            # To tuples
            features = features.map(lambda x: (str(x),))
            self.features_len = features.shape[1]
            self.features = pd.DataFrame.sum(features, axis=1)
        else:
            self.features_len = 0
            self.features = None
            self.add_features = lambda x: x

        self.data = pd.DataFrame(None,
                                 columns=["predictor",
                                          "predicted",
                                          "measure",
                                          "value",
                                          "n_pairs",
                                          "n_preds",
                                          "dataset"
                                          ])

    def get_results(self, measure="cond_entropy", n=1):
        is_cond_ent = self.data.loc[:, "measure"] == measure
        is_one_pred = self.data.loc[:, "n_preds"] == n
        return self.data.loc[is_cond_ent & is_one_pred, :]

    def export_file(self, filename):
        """ Export the data DataFrame to file

        Arguments:
            filename: the file's path.
        """

        def join_if_multiple(preds):
            if type(preds) is tuple:
                return "&".join(preds)
            return preds

        data = self.data.copy()
        data.loc[:, "predictor"] = data.loc[:, "predictor"].apply(join_if_multiple)
        if "entropy" in data.columns:
            data.loc[:, "entropy"] = value_norm(data.loc[:, "entropy"])
        data.to_csv(filename, index=False)

    def import_file(self, filename):
        """Read already computed entropies from a file.

        Arguments:
            filename: the file's path.
        """

        def split_if_multiple(preds):
            if "&" in preds:
                return tuple(preds.split("&"))
            return preds

        data = pd.read_csv(filename)
        data.loc[:, "predictor"] = data.loc[:, "predictor"].apply(split_if_multiple)
        self.data = pd.concat(self.data, data)

    def add_features(self, group):
        return group.applicable + group.lexeme.map(self.features)

    def n_preds_entropy_matrix(self, n):
        r"""Return a:class:`pandas:pandas.DataFrame` with nary entropies, and one with counts of lexemes.

        The result contains entropy :math:`H(c_{1}, ..., c_{n} \to c_{n+1} )`.

        Values are computed for all unordered combinations of
        :math:`(c_{1}, ..., c_{n+1})` in the
        :attr:`PatternDistribution.paradigms`'s columns.
        Indexes are tuples :math:`(c_{1}, ..., c_{n})`
        and columns are the predicted cells :math:`c_{n+1}`.

        Example:
            For three cells c1, c2, c3, (n=2)
            entropy of c1, c2 → c3,
            noted :math:`H(c_{1}, c_{2} \to c_{3})` is:

        .. math::

            H( patterns_{c1, c3}, \; \; patterns_{c2, c3}\; \;
            | classes_{c1, c3}, \; \; \; \;
            classes_{c2, c3}, \; \;  patterns_{c1, c2} )

        Arguments:
            n (int): number of predictors.
        """

        def check_zeros(n):
            log.info("Saving time by listing already known 0 entropies...")
            if n - 1 in self.data.loc[:, "n_preds"]:
                df = self.get_results(measure="cond_entropy", n=n - 1).groupby("predicted")
                if n - 1 == 1:
                    df = df.agg({"predictor": lambda ps: set(frozenset({pred}) for pred in ps)})
                else:
                    df = df.agg({"predictor": lambda ps: set(frozenset(pred) for pred in ps)})
                return df.to_dict(orient="index")
            return None

        if n == 1:
            return self.one_pred_entropy()

        log.info("Computing (c1, ..., c{!s}) → c{!s} entropies".format(n, n + 1))

        # For faster access
        patterns = self.patterns
        classes = self.classes
        columns = list(self.paradigms.columns)

        def already_zero(predictors, out, zeros):
            for preds_subset in combinations(predictors, n - 1):
                if preds_subset in zeros[out]:
                    return True
            return False

        zeros = check_zeros(n)

        pat_order = {}
        for a, b in patterns:
            pat_order[(a, b)] = (a, b)
            pat_order[(b, a)] = (a, b)

        def calc_condent(predictors):
            # combinations gives us all x, y unordered unique pair for all of
            # the n predictors.
            pairs_of_predictors = list(combinations(predictors, 2))
            known_patterns = patterns[pairs_of_predictors]
            set_predictors = set(predictors)
            predsselector = reduce(lambda x, y: x & y,
                                   (self.hasforms[x] for x in predictors))
            for out in (x for x in columns if x not in predictors):
                selector = predsselector & self.hasforms[out]
                if zeros is not None and already_zero(set_predictors, out, zeros):
                    yield [predictors, out, 0, sum(selector)]
                else:
                    # Getting intersection of patterns events for each
                    # predictor: x~z, y~z
                    local_patterns = patterns[
                        [pat_order[(pred, out)] for pred in predictors]]
                    A = dfsum(local_patterns)

                    # Known classes Class(x), Class(y) and known patterns x~y
                    # plus all features
                    known_classes = classes.loc[
                        selector, [(pred, out) for pred in predictors]]
                    known = known_classes.join(known_patterns[selector])

                    B = self.add_features(dfsum(known))

                    # Prediction of H(A|B)
                    yield [predictors, out, "cond_entropy", cond_entropy(A, B, subset=selector),
                           sum(selector), len(predictors), self.name]

        rows = chain(*[calc_condent(preds) for preds in combinations(columns, n)])

        self.data = pd.concat([self.data, pd.DataFrame(rows, columns=self.data.columns)])

    def prepare_data(self, patterns, debug=False):
        """
        Prepares the dataframe to store the results for an entropy computation
        """
        rows = patterns.cell_x.unique()

        data = pd.DataFrame(index=rows,
                            columns=rows).reset_index(drop=False,
                                                      names="predictor").melt(id_vars="predictor",
                                                                              var_name="predicted",
                                                                              value_name="value")
        data = data[data.predictor != data.predicted]  # drop a -> a cases
        data.loc[:, "n_pairs"] = None
        data.loc[:, "n_preds"] = 1
        data.loc[:, "measure"] = "cond_entropy" if not debug else "cond_entropy_debug"
        data.loc[:, "dataset"] = self.name
        data.set_index(['predictor', 'predicted'], inplace=True)

        return data

    def one_pred_entropy(self, debug=False, **kwargs):
        r"""Return a :class:`pandas:pandas.DataFrame` with unary entropies and counts of lexemes.

        The result contains entropy :math:`H(c_{1} \to c_{2})`.

        Values are computed for all unordered combinations
        of :math:`(c_{1}, c_{2})` where `c_{1} != c_{2}`
        in the :attr:`PatternDistribution.paradigms`'s columns.

        Example:
            For two cells c1, c2, entropy of c1 → c2,
            noted :math:`H(c_{1} \to c_{2})` is:

            .. math::

                H( patterns_{c1, c2} | classes_{c1, c2} )
        """
        log.info("Computing c1 → c2 entropies")
        log.debug("Logging one predictor probabilities")
        log.debug(" P(x → y) = P(x~y | Class(x))")

        # For faster access
        patterns = self.patterns
        data = self.prepare_data(patterns, debug=debug)

        def calc_condent(group, data, **kwargs):
            """
            Computes the conditional entropy for a pair of cells.

            Arguments:
                group (pandas.DataFrame):
                    Subset of a patterns table for a single pair.
                data (pandas.DataFrame):
                    DataFrame to store computation results.
            """
            cells = group.name

            # Defective rows can't be kept here.
            selector = group.pattern.notna()

            # We compute the number of pairs concerned with this calculation.
            data.loc[cells, "n_pairs"] = sum(selector)
<<<<<<< HEAD
            # TODO reimplement features
            # known_ab = self.add_features(classes[(a, b)])
            data.loc[cells, "value"] = self.get_entropy_measure(group, subset=selector, **kwargs)

        patterns.groupby(['cell_x', 'cell_y']).apply(calc_condent, data=data, debug=debug, **kwargs)
        self.data = pd.concat([self.data, data.reset_index()])

    def get_entropy_measure(self, group, debug=False, overabundant=False, **kwargs):
        if overabundant:
            if debug:
                return self.cond_entropy_OA_pair_log(group, **kwargs)
            else:
                return self.cond_entropy_OA_pair(group, **kwargs)
        else:
            if debug:
                return cond_entropy(group.pattern.apply(lambda x: (x,)),
                                    group.applicable,
                                    **kwargs)
            else:
                return self.cond_entropy_log(group,
                                             group.applicable,
                                             **kwargs)
=======

            # We aggregate features and applicable patterns.
            # Lexemes that share these properties belong to similar classes.
            classes = self.add_features(group)

            if debug:
                data.loc[cells, "value"] = cond_entropy(group.pattern.apply(lambda x: (x,)),
                                                        classes,
                                                        subset=selector)
            else:
                data.loc[cells, "value"] = self.cond_entropy_log(group,
                                                                 classes,
                                                                 subset=selector)
>>>>>>> 35419b7a

    def cond_entropy_OA_pair(self, group, subset=None, **kwargs):
        """
        Computes entropy for overabundant distributions for a pair of cells.
        """
        group = group[subset]
        # Get the pattern frequencies
        group['w'] = 1 / group.groupby(['lexeme', 'form_x']).transform('size')

        # Compute metrics.
        results = pd.DataFrame(group.groupby(group.applicable).apply(cond_entropy_OA, **kwargs)
                               .to_list(),
                               columns=['entropy', 'population'])

        return (results.entropy * results.population / results.population.sum()).sum()

    def cond_entropy_OA_pair_log(self, group, subset=None, **kwargs):
        """
        Compute and log entropy for overabundant distributions for a pair of cells
        """

        def subclass_summary(subgroup, patterns):
            """ Produces a nice summary for a subclass"""
            ex = subgroup.iloc[0, :]
            all_ex = subgroup[(subgroup.form_x == ex.form_x) & (subgroup.lexeme == ex.lexeme)]

            values = {"example": f"{ex.lexeme}: {ex.form_x} → {', '.join(all_ex.form_y.values)}"}
            for pid in patterns.index.values:
                id = f"p_{str(pid)}"
                pat = patterns.loc[pid, 'pattern']
                if pat in subgroup.name:
                    row = all_ex[all_ex.pattern == pat]
                    values[id] = row.w.sum()
                else:
                    values[id] = 0

            values['subclass_size'] = subgroup.w.sum()
            return pd.Series(values)

        cells = group.name
        log.debug("\n# Distribution of {}→{} \n".format(cells[0], cells[1]))

        group.loc[subset, 'w'] = 1 / group[subset].groupby(['lexeme', 'form_x']).transform('size')
        A = group[subset]
        B = self.add_features(group.applicable[subset])
        cond_events = A.groupby(B, sort=False)

        log.debug("\nShowing distributions for "
                  + str(len(cond_events))
                  + " classes")
        summary = []

        for i, (classe, members) in enumerate(sorted(cond_events,
                                                     key=lambda x: len(x[1]),
                                                     reverse=True)):
            results = cond_entropy_OA(members, debug=True, **kwargs)

            p_table = pd.DataFrame(results[-2:], index=['Frequency', 'Probability']).T.reset_index()
            p_table.index.name = "id"

            # Group by patterns for the predictor only (i.e. allow for overabundance)
            members['pattern_pred'] = members.groupby(['lexeme', 'form_x'])\
                .pattern.transform(lambda x: [tuple(x)]*x.shape[0])

            # Get nice table with examples.
            table = members.groupby('pattern_pred')\
                .apply(subclass_summary, patterns=p_table)\
                .reset_index(drop=True)

            if self.features is not None:
                # TODO
                raise NotImplementedError
                log.debug("Features:"
                          + " ".join(str(x)
                                     for x in classe[-self.features_len:]))
                classe = classe[:-self.features_len]

            # Get the slow computation results
            # table['proba'] = table.subclass_size / table.subclass_size.sum()
            # ent = 0 + entropy(table.proba)
            summary.append([table.subclass_size.sum(), results[0]])

            # Log the subclass properties
            headers = ("Pattern", "Example",
                       "Size", "P(Pattern|class)")
            table.reset_index(inplace=True)
            table.rename(columns={
                "example": "Example",
                "subgroup_size": "Size"})
            log.debug(f"\n## Class n°{i} (weight = {results[1]}, H={results[0]})")
            log.debug("\nPatterns found\n\n"+p_table.to_markdown())
            log.debug("\nDistribution of the forms\n\n" + table.to_markdown())

        log.debug('## Class summary')
        summary = pd.DataFrame(summary, columns=['Size', 'H(pattern|class)'])
        summary.index.name = "Class"
        sum_entropy = (summary.iloc[:, -2] * summary.iloc[:, -1] / summary.iloc[:, -2].sum()).sum()
        log.debug(f'\nAv. conditional entropy: H(pattern|class)={sum_entropy}\n\n'
                  + summary.to_markdown())
        return sum_entropy

    def cond_entropy_log(self, group, classes, subset=None):
        """Print a log of the probability distribution for one predictor.

        Writes down the distributions
        :math:`P( patterns_{c1, c2} | classes_{c1, c2} )`
        for all unordered combinations of two column
        names in :attr:`PatternDistribution.paradigms`.
        Also writes the entropy of the distributions.
        """

        def subclass_summary(subgroup):
            """ Produces a nice summary for a subclass"""
            ex = subgroup.iloc[0, :]
            return pd.Series([
                              f"{ex.lexeme}: {ex.form_x} → {ex.form_y}",
                              subgroup.shape[0]
                             ],
                             index=["example", 'subclass_size'])

        cells = group.name
        log.debug("\n# Distribution of {}→{} \n".format(cells[0], cells[1]))

        A = group[subset]
        B = classes[subset]
        cond_events = A.groupby(B, sort=False)

        log.debug("Showing distributions for "
                  + str(len(cond_events))
                  + " classes")
        summary = []

        for i, (classe, members) in enumerate(sorted(cond_events,
                                                     key=lambda x: len(x[1]),
                                                     reverse=True)):
            # Group by patterns and build a summary
            table = members.groupby('pattern').apply(subclass_summary)

            if self.features is not None:
                feature_log = (
                    "Features: "
                    + ", ".join(str(x) for x in classe[-self.features_len:]))
                classe = classe[:-self.features_len]

            # List possible patterns that are not used in this class.
            for pattern in classe:
                if pattern not in table.index:
                    table.loc[str(pattern), :] = ["-", 0]

            # Get the slow computation results
            table['proba'] = table.subclass_size / table.subclass_size.sum()
            ent = 0 + entropy(table.proba)
            summary.append([table.subclass_size.sum(), ent])

            # Log the subclass properties
            headers = ("Pattern", "Example",
                       "Size", "P(Pattern|class)")
            table.reset_index(inplace=True)
            table.columns = headers
            log.debug(f"\n## Class n°{i} ({len(members)} members), H={ent}")
            log.debug(feature_log)
            log.debug("\n" + table.to_markdown())

        log.debug('\n## Class summary')
        summary = pd.DataFrame(summary, columns=['Size', 'H(pattern|class)'])
        summary.index.name = "Class"
        sum_entropy = (summary.iloc[:, -2] * summary.iloc[:, -1] / summary.iloc[:, -2].sum()).sum()
        log.debug(f'\nAv. conditional entropy: H(pattern|class)={sum_entropy}')
        log.debug("\n" + summary.to_markdown())
        return sum_entropy

    def n_preds_distrib_log(self, n):
        r"""Print a log of the probability distribution for n predictors.

        Writes down the distributions:

        .. math::

            P( patterns_{c1, c3}, \; \; patterns_{c2, c3} \; \;  |
               classes_{c1, c3}, \; \; \; \;  classes_{c2, c3},
               \; \;  patterns_{c1, c2} )

        for all unordered combinations of two column names
        in :attr:`PatternDistribution.paradigms`.

        Arguments:
            n (int): number of predictors.
        """

        def count_with_examples(row, counter, examples, paradigms, pred, out):
            lemma, pattern = row
            predictors = "; ".join(paradigms.at[lemma, c] for c in pred)
            example = f"{lemma}: ({predictors}) → {paradigms.at[lemma, out]}"
            counter[pattern] += 1
            examples[pattern] = example

        log.info(f"Printing log of P( (c1, ..., c{n}) → c{n + 1} ).")
        log.debug(f"Logging n preds probabilities, with n = {n}")
        log.debug(" P(x, y → z) = P(x~z, y~z | Class(x), Class(y), x~y)")

        # For faster access
        patterns = self.patterns
        classes = self.classes
        columns = list(self.paradigms.columns)

        pat_order = {}
        for a, b in self.patterns:
            pat_order[(a, b)] = (a, b)
            pat_order[(b, a)] = (a, b)

        indexes = list(combinations(columns, n))

        def format_patterns(series, string):
            patterns = ("; ".join(str(pattern)
                                  for pattern in pair)
                        for pair in series)
            return string.format(*patterns)

        pred_numbers = list(range(1, n + 1))
        patterns_string = "\n".join(f"{pred}~{n + 1}" + "= {}" for pred in pred_numbers)
        classes_string = "\n    * " + "\n    * ".join(f"Class({pred}, {n + 1})" + "= {}" for pred in pred_numbers)
        known_pat_string = "\n    * " "\n    * ".join("{!s}~{!s}".format(*preds) +
                                                      "= {}" for preds
                                                      in combinations(pred_numbers, 2))

        def format_features(features):
            return "\n* Features:\n    * " + "\n    * ".join(str(x) for x in features)

        def formatting_local_patterns(x):
            return format_patterns(x, patterns_string)

        def formatting_known_classes(x):
            return format_patterns(x, classes_string)

        def formatting_known_patterns(x):
            return format_patterns(x, known_pat_string)

        for predictors in tqdm(indexes):
            #  combinations gives us all x, y unordered unique pair for all of
            # the n predictors.
            pairs_of_predictors = list(combinations(predictors, 2))

            predsselector = reduce(lambda x, y: x & y,
                                   (self.hasforms[x] for x in predictors))

            for out in (x for x in columns if x not in predictors):

                log.debug(f"\n# Distribution of ({', '.join(predictors)}) → {out} \n")

                selector = predsselector & self.hasforms[out]

                # Getting intersection of patterns events for each predictor:
                # x~z, y~z
                local_patterns = patterns.loc[
                    selector, [pat_order[(pred, out)] for pred in predictors]]
                A = local_patterns.apply(formatting_local_patterns, axis=1)

                # Known classes Class(x), Class(y) and known patterns x~y
                known_classes = classes.loc[
                    selector, [(pred, out) for pred in predictors]]
                known_classes = known_classes.apply(formatting_known_classes,
                                                    axis=1)

                known_patterns = patterns.loc[selector, pairs_of_predictors]
                known_patterns = known_patterns.apply(formatting_known_patterns, axis=1)

                B = known_classes + known_patterns

                if self.features is not None:
                    known_features = self.features[selector].apply(format_features)
                    B = B + known_features

                cond_events = A.groupby(B, sort=False)

                for i, (classe, members) in enumerate(
                        sorted(cond_events, key=lambda x: len(x[1]), reverse=True)):
                    headers = ("Patterns", "Example",
                               "Size", "P(Pattern|class)")
                    table = []

                    log.debug("\n## Class n°%s (%s members).", i, len(members))
                    counter = Counter()
                    examples = defaultdict()
                    members.reset_index().apply(count_with_examples,
                                                args=(counter, examples,
                                                      self.paradigms,
                                                      predictors, out), axis=1)
                    total = sum(list(counter.values()))
                    log.debug("* Total: %s", total)

                    for my_pattern in counter:
                        row = (my_pattern,
                               examples[my_pattern],
                               counter[my_pattern],
                               counter[my_pattern] / total)
                        table.append(row)

                    log.debug("\n" + pd.DataFrame(table, columns=headers).to_markdown())


class SplitPatternDistribution(PatternDistribution):
    """ Implicative entropy distribution for split systems

    Split system entropy is the joint entropy on both systems.
    """

    def __init__(self, paradigms_list, patterns_list, classes_list, names,
                 features=None):
        columns = [tuple(paradigms.columns) for paradigms in paradigms_list]
        assert len(set(columns)) == 1, "Split systems must share same paradigm cells"

        super().__init__(merge_split_df(paradigms_list),
                         merge_split_df([p.map(lambda x: (str(x),)) for p in patterns_list]),
                         merge_split_df(classes_list),
                         "bipartite:" + "&".join(names),
                         features=features
                         )

        # Add one pattern distribution for each dataset
        self.distribs = [PatternDistribution(paradigms_list[i],
                                             patterns_list[i],
                                             classes_list[i],
                                             name=names[i],
                                             features=features
                                             ) for i in
                         range(len(paradigms_list))]

        # Information on the shape of both dimensions is always available in forms
        for distrib in self.distribs:
            distrib.classes = self.classes

        # Extra
        self.columns = columns[0]
        self.patterns_list = patterns_list
        self.classes_list = classes_list

    def mutual_information(self, normalize=False):
        """ Information mutuelle entre les deux systèmes."""
        self.distribs[0].one_pred_entropy()
        self.distribs[1].one_pred_entropy()
        self.one_pred_entropy()

        index = ["predictor", "predicted"]
        left_ent = self.distribs[0].get_results()
        right_ent = self.distribs[1].get_results()

        # For operations, we need all of these as simple series of values,
        # indexed by predictors & predicted
        H = left_ent.set_index(index).value
        Hprime = right_ent.set_index(index).value
        Hjointe = self.get_results().set_index(index).value

        I = H + Hprime - Hjointe
        NMI = (2 * I) / (H + Hprime)

        # Register results
        I = I.reset_index(drop=False)
        I["measure"] = "mutual_information"
        I["dataset"] = self.name
        I["n_pairs"] = ""

        NMI = NMI.reset_index(drop=False)
        NMI["measure"] = "normalized_mutual_information"
        NMI["dataset"] = self.name
        NMI["n_pairs"] = ""

        self.data = pd.concat([self.data, left_ent, right_ent, I, NMI])<|MERGE_RESOLUTION|>--- conflicted
+++ resolved
@@ -285,15 +285,17 @@
 
             # We compute the number of pairs concerned with this calculation.
             data.loc[cells, "n_pairs"] = sum(selector)
-<<<<<<< HEAD
-            # TODO reimplement features
-            # known_ab = self.add_features(classes[(a, b)])
             data.loc[cells, "value"] = self.get_entropy_measure(group, subset=selector, **kwargs)
 
         patterns.groupby(['cell_x', 'cell_y']).apply(calc_condent, data=data, debug=debug, **kwargs)
         self.data = pd.concat([self.data, data.reset_index()])
 
     def get_entropy_measure(self, group, debug=False, overabundant=False, **kwargs):
+
+        # We aggregate features and applicable patterns.
+        # Lexemes that share these properties belong to similar classes.
+        classes = self.add_features(group)
+        
         if overabundant:
             if debug:
                 return self.cond_entropy_OA_pair_log(group, **kwargs)
@@ -302,27 +304,12 @@
         else:
             if debug:
                 return cond_entropy(group.pattern.apply(lambda x: (x,)),
-                                    group.applicable,
+                                    classes,
                                     **kwargs)
             else:
                 return self.cond_entropy_log(group,
-                                             group.applicable,
+                                             classes,
                                              **kwargs)
-=======
-
-            # We aggregate features and applicable patterns.
-            # Lexemes that share these properties belong to similar classes.
-            classes = self.add_features(group)
-
-            if debug:
-                data.loc[cells, "value"] = cond_entropy(group.pattern.apply(lambda x: (x,)),
-                                                        classes,
-                                                        subset=selector)
-            else:
-                data.loc[cells, "value"] = self.cond_entropy_log(group,
-                                                                 classes,
-                                                                 subset=selector)
->>>>>>> 35419b7a
 
     def cond_entropy_OA_pair(self, group, subset=None, **kwargs):
         """
