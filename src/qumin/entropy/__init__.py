--- conflicted
+++ resolved
@@ -67,8 +67,8 @@
 
     Return:
         H(A)"""
-<<<<<<< HEAD
-    return -(A * np.log2(A)).sum()
+    pos = A > 0
+    return -(A[pos] * np.log2(A[pos])).sum()
 
 
 def cond_entropy_slow(df, subset=None):
@@ -80,8 +80,4 @@
     def compute_group_ent(group):
         return entropy(P(group.pattern, weights=group.f_pair)) * group.f_pred.sum()
 
-    return 0 + df.groupby('applicable').apply(compute_group_ent).sum() / df.f_pred.sum()
-=======
-    pos = A > 0
-    return -(A[pos] * np.log2(A[pos])).sum()
->>>>>>> dd8ae37b
+    return 0 + df.groupby('applicable').apply(compute_group_ent).sum() / df.f_pred.sum()