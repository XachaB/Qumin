--- conflicted
+++ resolved
@@ -918,33 +918,8 @@
             kind (str): type of patterns (phon or edits).
             optim_mem (bool): Whether to not export human readable patterns too. Defaults to False.
         """
-<<<<<<< HEAD
-
-        # Create pattern map
-        pattern_list = set()
-        for pair in self:
-            patterns = self[pair]['pattern'].unique()
-            pattern_list.update([repr(pat) for pat in patterns])
-        pattern_map = {pat: n for n, pat in enumerate(pattern_list)}
-        s = pd.Series({n: pat for pat, n in pattern_map.items()}, name="patterns")
-
-        s.to_csv(md.get_path("patterns/patterns_map.csv"))
-        md.register_file("patterns/patterns_map.csv")
-
-        # Save regular patterns
-        rel_path = "patterns/machine_readable/"
-        abs_path = md.get_path(rel_path)
-        log.info("Writing patterns (importable by other scripts) to %s", abs_path)
-        for pair in self.keys():
-            self.to_csv(md, pair, abs_path, rel_path, kind, "machine", pretty=optim_mem,
-                        only_id=True, pattern_map=pattern_map)
-=======
         # Save machine readable patterns
-        folder = "patterns"
-        md.register_folder(folder, description="Compact machine readable patterns.")
-        log.info("Writing patterns (importable by other scripts) to %s", folder)
-        self.to_csv(md, folder, kind)
->>>>>>> d08aedff
+        self.to_csv(md, kind)
 
         # Save human readable patterns
         if optim_mem:
@@ -955,35 +930,26 @@
             abs_path = md.get_path("patterns/human_readable/")
             log.info("Writing pretty patterns (for manual examination) to %s", abs_path)
             for pair in self.keys():
-<<<<<<< HEAD
-                self.to_csv(md, pair, abs_path, rel_path, kind, "human",
-                            pretty=True)
+                self.to_md(md, pair, rel_path, abs_path, kind)
         return md.prefix
 
-    def to_csv(self, md, pair, abs_path, rel_path, algorithm, kind,
-               pretty=False, only_id=False, pattern_map=None):
-
-        """Export a Patterns DataFrame to csv."""
+    def to_md(self, md, pair, rel_path, abs_path, kind):
+        """Export a Patterns DataFrame as a pretty markdown file
+
+        Arguments:
+            md (qumin.utils.Metadata): Metadata handler.
+            pair (Tuple[str, str]): cell names
+            folder (str):
+            kind (str):
+
+        """
         a, b = pair
-        name = f"pat_{kind}_{algorithm}_{a}-{b}.csv"
-        rel_path = rel_path + name
-        abs_path = abs_path + "/" + name
-
-        export_fun = str if pretty else repr
-        export = self[pair].copy()
-        export.pattern = export.pattern.map(export_fun)
-        if only_id:
-=======
-                self.to_md(md, pair, folder, kind)
-        return md.prefix
-
-    def to_md(self, md, pair, folder, kind):
-        """Export a Patterns DataFrame as a pretty markdown file"""
-        a, b = pair
-        filename = md.register_file(f"{kind}_{a}-{b}.md", folder=folder)
+        name = f"pat_{kind}_{a}-{b}"
         export_data = self[pair]
-        template = "\n## Pattern {p_str}\nPairs of forms instantiating this pattern: {n}\nFull pattern:{p_repr}\nExamples:\n{pair_table}\n"
-        with open(filename, "w", encoding="utf-8") as f:
+        template = "\n## Pattern {p_str}\n\nPairs of forms instantiating this pattern: "\
+                   "{n}\nFull pattern: {p_repr}\nExamples:\n\n{pair_table}\n"
+
+        with open(f"{abs_path}/{name}.md", "w", encoding="utf-8") as f:
             grouped = export_data.groupby("pattern")
             for pattern, group in sorted(grouped, key=lambda x: x[1].shape[0], reverse=True):
                 table = group[["lexeme", 'form_x', 'form_y']]
@@ -994,8 +960,20 @@
                     pair_table=table.to_markdown(index=False, headers=["lexeme", a, b])
                 ))
 
-    def to_csv(self, md, folder, kind):
+        md.register_file(f"{rel_path}{name}.md",
+                         name="human_" + name,
+                         custom=dict(cells=pair,
+                                     kind="human_readable",
+                                     algorithm=kind),
+                         description=f"Human-readable patterns between cells '{a}' and '{b}', "
+                                     f"with the '{kind}' algorithm.")
+
+    def to_csv(self, md, kind, path="patterns/machine_readable/"):
         """Export a Patterns DataFrame to csv."""
+
+        # Path settings
+        abs_path = md.get_path(path)
+        log.info("Writing patterns (importable by other scripts) to %s", abs_path)
 
         # Patterns map
         pattern_list = set()
@@ -1003,43 +981,36 @@
             patterns = self[pair]['pattern'].unique()
             pattern_list.update([repr(pat) for pat in patterns])
         pattern_map = {pat: n for n, pat in enumerate(pattern_list)}
-        filename = md.register_file("patterns_map.csv")
         s = pd.Series({n: pat for pat, n in pattern_map.items()}, name="patterns")
-        s.to_csv(filename)
+        s.to_csv(abs_path + "/patterns_map.csv")
+        md.register_file(path + "patterns_map.csv")
 
         # One csv per pair of cells
         for (a, b) in self.keys():
-            filename = md.register_file(f"{kind}_{a}-{b}.csv", folder=folder)
+            name = f"pat_{kind}_{kind}_{a}-{b}.csv"
             export = self[pair].copy()
-            if type(export.pattern.iloc[0]) != str:
+
+            if not isinstance(export.pattern.iloc[0], str):
                 export.pattern = export.pattern.map(repr)
 
->>>>>>> d08aedff
             # Replace forms by ids
             export[['form_x', 'form_y']] = \
                 export[['form_x', 'form_y']].map(lambda x: x.id)
-
             # Replace patterns by ids
             export.pattern = export.pattern.map(pattern_map)
-<<<<<<< HEAD
-        export.drop(["lexeme"], axis=1).to_csv(abs_path, sep=",", index=False)
-        md.register_file(rel_path,
-                         custom=dict(cells=pair,
-                                     kind=kind + "_readable",
-                                     algorithm=algorithm),
-                         description=f"Patterns for {kind}s between cells '{a}' and '{b}', "
-                                     f"with the '{algorithm}' algorithm.")
+            export.drop(["lexeme"], axis=1).to_csv(abs_path + "/" + name, sep=",", index=False)
+            md.register_file(path + name,
+                             custom=dict(cells=pair,
+                                         kind="machine_readable",
+                                         algorithm=kind),
+                             description=f"Machine-readable patterns between cells '{a}' and '{b}', "
+                                         f"with the '{kind}' algorithm.")
 
     def from_file(self, patterns_md, *args, force=False, cells=None, **kwargs):
-=======
-            export.drop(["lexeme"], axis=1).to_csv(filename, sep=",", index=False)
-
-    def from_file(self, folder, *args, force=False, cells=None, **kwargs):
->>>>>>> d08aedff
         """Read pattern data from a previous export.
 
         Arguments:
-            patterns_md (Metadata): metadata handler from a previous run.
+            patterns_md (qumin.utils.Metadata): metadata handler from a previous run.
             cells (List[str]): a list of cell names to read.
         """
         collection = defaultdict(lambda: defaultdict(str))
