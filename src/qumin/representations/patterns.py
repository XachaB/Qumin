# -*- coding: utf-8 -*-
# !/usr/bin/env python3
"""author: Sacha Beniamine.

This module addresses the modeling of inflectional alternation patterns."""

import logging
import re
from collections import defaultdict
from copy import deepcopy
from itertools import groupby, zip_longest, combinations, product
from math import comb
# External tools
from multiprocessing import Pool
from pathlib import Path

import numpy as np
import pandas as pd
from tqdm import tqdm

from . import alignment
from .contexts import Context
from .generalize import generalize_patterns, incremental_generalize_patterns
from .quantity import one, optional, some, kleenestar
from .segments import Inventory, Form, _regex_or
# Our modules
from ..utils import memory_check

log = logging.getLogger("Qumin")

len = len
sorted = sorted
all = all


def _compatible_context_type(*args):
    """Returns whether several contexts with these types can be merged without verification."""
    compat = []
    greedyany = {"greedy", "any"}
    for positions in zip(*args):
        for types in zip(*positions):
            if "precise" in types or "lazy" in types:
                return False
            settypes = set(types)
            if len(settypes) == 1 or settypes == greedyany:
                compat.append(True)
            else:
                compat.append(False)
    return all(compat)


def _get_pattern_matchtype(p, c1, c2):
    """Determine a type of match for an elementary pattern"""
    type_names = {(True, True): "precise",
                  (True, False): "greedy",
                  (False, True): "lazy",
                  (False, False): "any"}
    match_type1 = []
    match_type2 = []
    for i, group in enumerate(p.context):
        match_type1.append([False, False])
        match_type2.append([False, False])
        # print("i,group:",i,group)
        if group.blank:
            ctxt = repr(group)
            # print("left context:",ctxt)
            alt1 = "".join(str(s) for s in p.alternation[c1][i])
            alt2 = "".join(str(s) for s in p.alternation[c2][i])
            match_type1[i][0] = alt1 != "" and alt1 in ctxt
            # print("is",alt1,"in the left context ?",match_type1[i][0])
            match_type2[i][0] = alt2 != "" and alt2 in ctxt
            # print("is",alt2,"in the left context ?",match_type1[i][0])

            if i + 1 < len(p.context):
                ctxt2 = repr(p.context[i + 1])
                # print("right context:",ctxt2)
                match_type1[i][1] = alt1 != "" and alt1 in ctxt2
                # print("is",alt1,"in the right context",ctxt2," ?",match_type1[i][1])
                match_type2[i][1] = alt2 != "" and alt2 in ctxt2
                # print("is",alt2,"in the right context",ctxt2,"?",match_type1[i][1])

    return tuple(type_names[tuple(x)] for x in match_type1), tuple(type_names[tuple(x)] for x in match_type2)


def _replace_alternation(matchgroups, replacements):
    """ Replace all matches in matching groups using replacements.

    Args:
        matches (iterable of str): an iterable of input sequences which match the rule (should cover the entire form)
        replacements (iterable of str|None|tuple): an iterable of replacements.
            Replacements can be:
                - A tuple symbolizing a bijective phonological function
                - None if no replacement is to be made (copy matched characters)
                - characters by which to replace the match
    Returns:
        a space separated string

    Examples:
        In this example,
        - the first match, "t a " is copied as is,
        - the second match, "t " is transformed by consonant voicing
        - the third match, "a " is replaced by "i"

        >>> Inventory.initialize("tests/data/frenchipa.csv")
        >>> matches = ("t a ",  "t ",                   "a ")
        >>> repl    = (None,    (set("ptk"),set("bdg")), "i")
        >>> _replace_alternation(matches, repl)
        't a d i '
    """

    def iter_replacements():
        for chars, repl in zip(matchgroups, replacements):
            chars = chars.strip()
            t = type(repl)
            if repl is None:  # no change
                yield chars
            elif t is str:  # change by substitution
                yield repl
            elif t is tuple:  # change by phonological func
                yield Inventory.get_from_transform(chars, repl)

    return " ".join(iter_replacements()) + " "


def are_all_identical(iterable):
    """Test whether all elements in the iterable are identical."""
    return iterable and len(set(iterable)) == 1


def _iter_alternation(alt):
    """ Group alternations into sequences of segments or phonological transfomations.

    An alternation part is a sequence of strings or frozenset. Each string represents either:
    - A segment
    - A frozenset representing a class of segment (which forms part of a phonological transformation)

    This iterates by grouping contiguous segments together, and classes of segments separately.

    Example:
        >>> Inventory.initialize("tests/data/frenchipa.csv")
        >>> alt_members = _iter_alternation(['a', 'b', 'a', frozenset(('e', 'u'))])
        >>> list(alt_members) == [(True, ['a', 'b', 'a']), (False, frozenset({'e', 'u'}))]
        True

    Args:
        alt (iterable of str or frozenset): An alternation part.

    Yields:
        Iterator of pairs of is_segment, then either a sequence of segments or a frozenset.

    """
    for is_segment, group in groupby(alt, lambda x: Inventory.is_leaf(x)):
        if is_segment:
            yield is_segment, list(group)
        else:
            for x in group:
                yield is_segment, x


class NotApplicable(Exception):
    """Raised when a :class:`Pattern` can't be applied to a form."""
    pass


class Pattern(object):
    r"""Represent the alternation pattern between two forms.

    Applying the pattern to one of the original forms yields the second one.

    As an example, we will use the following alternation
    in a present verb of french:

    ========================== ========================== ==========================
    cells                      Forms                      Transcription
    ========================== ========================== ==========================
    prs.1.sg ⇌ prs.2.pl        j'amène ⇌ vous amenez      amEn ⇌ amənE
    ========================== ========================== ==========================

    Example:
        >>> Inventory.initialize("tests/data/frenchipa.csv")
        >>> cells = ("prs.1.sg", "prs.2.pl")
        >>> forms = (Form("amEn"), Form("amØnE"))
        >>> p = Pattern(cells, forms, aligned=False)
        >>> type(p)
        <class 'qumin.representations.patterns.Pattern'>
        >>> p
        E_ ⇌ Ø_E / am_n_ <0>
        >>> p.apply(Form("amEn"), cells)
        Form(amØnE)
    """

    def __lt__(self, other):
        """Sort on lexicographic order.

        There is no reason to sort patterns,
        but Pandas wants to do it from time to time,
        this is only implemented to avoid Pandas complaining.

        Example:
            >>> Inventory.initialize("tests/data/frenchipa.csv")
            >>> cells = ("prs.1.sg", "prs.2.pl")
            >>> forms = (Form("amEn"), Form("amənE"))
            >>> forms2 = (Form("bEn"), Form("bənE"))
            >>> p1 = Pattern(cells, forms, aligned=False)
            >>> p2 = Pattern(cells, forms2, aligned=False)
            >>> p1 < p2
            True
        """
        return str(self) < str(other)

    def __init__(self, cells, forms, aligned=False):
        """Constructor for Pattern.

        Arguments:
            cells (Iterable): Cells labels (str), in the same order.
            forms (Iterable): Forms (str) to be segmented.
            aligned (bool): whether forms are already aligned. Otherwise, left alignment will be performed.

        Example:
            >>> Inventory.initialize("tests/data/frenchipa.csv")
            >>> cells = ("prs.1.sg", "prs.2.pl")
            >>> forms = (Form("amEn"), Form("amənE"))
            >>> p = Pattern(cells, forms, aligned=False)
            >>> p
            E_ ⇌ Ø_E / am_n_ <0>
            >>> p.score # is zero at initialization
            0
            >>> p.lexemes # is empty at initialization
            set()
            >>> p.alternation
            {'prs.1.sg': [('E',), ('',)], 'prs.2.pl': [('Ø',), ('E',)]}
            >>> p.context # this is a Context
            ((?:a )(?:m )){}((?:n )){}
            >>> p.cells
            ('prs.1.sg', 'prs.2.pl')
            >>> p._repr
            'E_ ⇌ Ø_E / am_n_'
            >>> p._feat_str
            'E_ ⇌ Ø_E / am_n_'
            >>> p._gen_alt == {'prs.1.sg': ((frozenset({'ɑ̃', 'ɛ̃', 'i', 'j', 'E'}),), ('',)),
            ...                'prs.2.pl': ((frozenset({'ɥ', 'ɔ̃', 'y', 'Ø', 'œ̃'}),), ('E',))}
            True
        """
        self.score = 0
        self.lexemes = set()
        self.alternation = {}
        self.context = ()
        self.cells = cells
        if aligned:
            alignment_of_forms = list(forms)
        else:
            alignment_of_forms = list(alignment.align_left(*[f.tokens for f in forms], fillvalue=""))

        self._init_from_alignment(alignment_of_forms)
        self._repr = self._make_str_(features=False)
        self._feat_str = self._make_str_(features=True)
        self._find_generalized_alt()

    def __deepcopy__(self, memo):
        """ Deep copy of this pattern."""
        cls = self.__class__
        copy = cls.__new__(cls, self.cells)
        copy.context = deepcopy(self.context)
        copy.alternation = deepcopy(self.alternation)
        copy.cells = self.cells
        copy.score = self.score
        copy._repr = self._repr
        copy._feat_str = self._feat_str
        copy._gen_alt = deepcopy(self._gen_alt)
        return copy

    @classmethod
    def new_identity(cls, cells):
        """ Identity pattern factory.

        The alternation is empty, and the context is a sequence of any number of allowed segments.

        Args:
            cells: Pair of cell for this pattern.

        Returns:
            Pattern: a new identity pattern.

        Example:

            >>> Inventory.initialize("tests/data/frenchipa.csv")
            >>> print(Pattern.new_identity(('A','B')))
             ⇌  / X*
        """
        p = cls(cells, ("", ""), aligned=True)
        p.context = Context([(Inventory._max, kleenestar)])
        p._repr = p._make_str_(features=False)
        p._feat_str = p._make_str_(features=True)
        return p

    @classmethod
    def _from_str(cls, cells, string):
        """ Parse an exported pattern.

        To be parsed back, patterns need to be exported by `repr()`, not `str()`.

        Note: Phonemes in context classes are now separated by ","

        Args:
            cells (tuple of str): Cells labels (str).
            string (str): pattern given as a string.

        Returns:
            Pattern: a parsed Pattern object.

        Example:
            >>> Inventory.initialize("tests/data/frenchipa.csv")
            >>> p = Pattern._from_str(('A', 'B'), "ɥ ⇌ yj / {E,O,a,b,d,f,g,i,j,k,l,m,n,p,s,t,u,v,w,y,z,Ø,ŋ,œ̃,ɑ̃,ɔ̃,ɛ̃,ɥ,ɲ,ʁ,ʃ,ʒ}*{b,d,f,g,k,l,m,n,p,s,t,v,z,ŋ,ɲ,ʁ,ʃ,ʒ}_E <58>")
            >>> type(p) is Pattern
            True
            >>> str(p)
            'ɥ ⇌ yj / X*C_E'
            >>> p
            ɥ ⇌ yj / {E,O,a,b,d,f,g,i,j,k,l,m,n,p,s,t,u,v,w,y,z,Ø,ŋ,œ̃,ɑ̃,ɔ̃,ɛ̃,ɥ,ɲ,ʁ,ʃ,ʒ}*{b,d,f,g,k,l,m,n,p,s,t,v,z,ŋ,ɲ,ʁ,ʃ,ʒ}_E <58.0>
            >>> p = Pattern._from_str(('A','B'), "E_ ⇌ Ø_E / am_n_ <0>")
            >>> type(p) is Pattern
            True
            >>> p
            E_ ⇌ Ø_E / am_n_ <0.0>
        """
        quantities = {"": one, "?": optional, "+": some, "*": kleenestar}

        simple_segs = sorted((s for s in Inventory._classes if Inventory.is_leaf(s)),
                             key=len, reverse=True)

        seg = r"(?:{})".format("|".join(simple_segs))
        classes = r"(?:\{[^\}]+\})"

        def is_class(s):
            return s is not None and ("," in s) and (s[0], s[-1]) == ("{", "}")

        def get_class(s):
            return frozenset(s[1:-1].split(","))

        def parse_alternation(string, cells):
            regex = r"({classes}|{seg})".format(seg=seg, classes=classes)
            left, right = string.split(" ⇌ ")
            c1, c2 = cells
            alternation = {c1: [], c2: []}

            for segs_l, segs_r in zip_longest(left.split("_"),
                                              right.split("_")):
                segs_l = re.findall(regex, segs_l)
                segs_r = re.findall(regex, segs_r)

                alt_l = []
                alt_r = []

                # Re-align classes:
                i, j = 0, 0
                while i < len(segs_l) and j < len(segs_r):
                    l_class = is_class(segs_l[i]) if i < len(segs_l) else False
                    r_class = is_class(segs_r[j]) if j < len(segs_r) else False
                    if l_class and not r_class:
                        segs_l = [""] + segs_l
                    elif r_class and not l_class:
                        segs_r = [""] + segs_r
                    else:
                        i += 1
                        j += 1

                # prepare alternation
                for sl, sr in zip_longest(segs_l, segs_r):
                    if sr is None:
                        alt_l.append(sl)
                    elif sl is None:
                        alt_r.append(sr)
                    else:
                        l_class = is_class(sl)
                        r_class = is_class(sr)

                        if l_class:
                            alt_l.append(get_class(sl))
                        else:
                            alt_l.append(sl)

                        if r_class:
                            alt_r.append(get_class(sr))
                        else:
                            alt_r.append(sr)

                alternation[c1].append(tuple(alt_l))
                alternation[c2].append(tuple(alt_r))

            return alternation

        def parse_context(string):
            regex = r"({classes}|{seg}|_)([+*?]?)".format(seg=seg, classes=classes)
            for s, q in re.findall(regex, string):
                if (s, q) == ("_", ""):
                    yield "{}"
                elif is_class(s):
                    yield get_class(s), quantities[q]
                else:
                    yield s, quantities[q]

        new = cls.__new__(cls, cells)

        try:
            alt_str, ctxt_str, score_str = re.match(r"(.*) / (.*) ?<([\d.e-]+)>", string).groups()
        except AttributeError as e:
            message = "I can't create a pattern from this: {}. Maybe the pattern has been exported with str and not repr ?".format(
                string)
            raise ValueError(message) from e

        new.context = Context(list(parse_context(ctxt_str)))
        new.alternation = parse_alternation(alt_str, cells)
        new.cells = cells
        new.score = float(score_str)
        new._repr = new._make_str_(features=False)
        new._feat_str = new._make_str_(features=True)
        new._gen_alt = None
        new.lexemes = set()
        return new

    def __eq__(self, other):
        """ Pattern equality: we simply check that they are both Pattern and their full string representation is identical

        Example:
            >>> Inventory.initialize("tests/data/frenchipa.csv")
            >>> p1 = Pattern._from_str(("A", "B"), "E_ ⇌ Ø_E / am_n_ <0>")
            >>> p2 = Pattern(('A','B'), (Form("amEn"), Form("amənE")), aligned=False)
            >>> p1 == p2
            True
            >>> p1 == "E_ ⇌ Ø_E / am_n_ <0>"
            False

        Args:
            other (Pattern): another Pattern

        Returns:
            Whether the two patterns are identical
        """
        return type(self) is Pattern and type(other) is Pattern and str(self) == str(other)

    def __hash__(self):
        return hash(str(self))

    def __repr__(self):
        """Return a repr string, for ex: _ ⇌ E / abEs_ <0.5>.

        repr() provides an exportable string, which:
        - Lists all sound classes exhaustively
        - Comprises also the score

        This makes it possible to instantiate back a pattern.
        """
        try:
            return '{content} <{score}>'.format(content=self._repr, score=self.score)
        except AttributeError:
            self._repr = self._make_str_(features=False)
            return '{content} <{score}>'.format(content=self._repr, score=self.score)

    def __str__(self):
        """ Return a str representation, for ex: _ ⇌ E / X+_

        str() provides a human readable string which:
        - Represents sounds classes in shorthand
        - Does not include the score
        """
        try:
            return self._feat_str
        except AttributeError:
            self._feat_str = self._make_str_(features=True)
            return self._feat_str

    def is_identity(self):
        """ Checks whether this pattern is an identity pattern.

        Example:
            >>> Inventory.initialize("tests/data/frenchipa.csv")
            >>> p = Pattern.new_identity(("A", "B"))
            >>> p.is_identity()
            True
        """
        return all(self.alternation[x] == [()] for x in self.cells)

    def _make_str_(self, features=True, reverse=False):
        """ Generic string builder used to construct representations.
        """
        alternation = self._format_alt(features=features)
        if reverse:
            alternation = " ⇌ ".join("_".join(alt) for alt in alternation[::-1])
        else:
            alternation = " ⇌ ".join("_".join(alt) for alt in alternation)

        context = self.context.to_str(mode=int(features) + 1)

        return alternation + " / " + context

    def to_alt(self, exhaustive_blanks=True, use_gen=False, **kwargs):
        """ Build a string representing the alternation

        Example:
            >>> Inventory.initialize("tests/data/frenchipa.csv")
            >>> cells = ("prs.1.sg", "prs.2.pl")
            >>> forms = (Form("amEn"), Form("amənE"))
            >>> p = Pattern(cells, forms, aligned=False)
            >>> p.alternation
            {'prs.1.sg': [('E',), ('',)], 'prs.2.pl': [('Ø',), ('E',)]}
            >>> p.to_alt()
            '_E_ ⇌ _Ø_E'
            >>> p.to_alt(exhaustive_blanks=False)
            'E_ ⇌ Ø_E'
            >>> p.to_alt(use_gen=True)
            '_[-arro]_ ⇌ _[+arro]_E'

        Arguments:
            exhaustive_blanks (bool): Whether initial and final contexts should be marked by a filler.
            use_gen (bool): Whether the alternation should use phonological generalizations (when available).

        Returns:
            A string representing the alternation, with contexts positions replaced by the filler "_".
        """
        filler = "_"

        def add_ellipsis(alt, initial, final):
            if alt == [""]:
                return filler
            else:
                flattened = ["".join(str(x) for x in affix) for affix in alt]
                return initial + filler.join(flattened) + final

        initial = "" if (not self.context[0].blank or not exhaustive_blanks) else filler
        final = "" if (self.context[-1].blank or not exhaustive_blanks) else filler

        if use_gen and self._gen_alt:
            tmp_alt = self.alternation
            self.alternation = self._gen_alt

        result = [add_ellipsis(alt, initial, final) for alt in self._format_alt()]

        if use_gen and self._gen_alt:
            self.alternation = tmp_alt
            self._repr = self._make_str_(features=False)
            self._feat_str = self._make_str_(features=True)

        return " ⇌ ".join(result)

    def _iter_alt(self, **kwargs):
        """Generator of formatted alternating material for each cell."""
        for cell in self.cells:
            formatted = []
            for segs in self.alternation[cell]:
                formatted.append("".join(segs))
            yield formatted

    def _init_from_alignment(self, alignment):
        alternation = []
        context = []
        comparables = iter(alignment)
        elements = next(comparables, None)
        while elements is not None:
            while elements is not None and are_all_identical(elements):
                context.append(elements[0])
                elements = next(comparables, None)
            if elements is not None and not are_all_identical(elements):
                altbuffer = [[x] for x in elements]
                context.append("{}")
                elements = next(comparables, None)
                while elements and not are_all_identical(elements):
                    for buffer, new in zip(altbuffer, elements):
                        if buffer[-1] == "":
                            buffer[-1] = new
                        elif new != "":
                            buffer.append(new)
                    elements = next(comparables, None)
                alternation.append(altbuffer)

        alternation = {cell: [tuple(x) for x in alt]
                       for cell, alt
                       in zip_longest(self.cells,
                                      zip(*alternation),
                                      fillvalue=("",))}
        context = [(x, one) if x != "{}" else "{}" for x in context]

        self.alternation, self.context = alternation, Context(context)

    @property
    def _regex(self):
        """Get the regex, ensure its creation."""
        try:
            return self._saved_regex
        except AttributeError:
            self._create_regex()
            return self._saved_regex

    @property
    def _repl(self):
        """Get the replacement string, ensure its creation."""
        try:
            return self._saved_repl
        except AttributeError:
            self._create_regex()
            return self._saved_repl

    @_repl.setter
    def _repl(self, value):
        self._saved_repl = value

    @_regex.setter
    def _regex(self, value):
        self._saved_regex = value

    def _create_regex(self):
        """Create regexes and replacement strings for this pattern.

        Example:
            >>> Inventory.initialize("tests/data/frenchipa.csv")
            >>> cells = ("prs.1.sg", "prs.2.pl")
            >>> forms = (Form("amEn"), Form("amənE"))
            >>> p = Pattern(cells, forms, aligned=False)
            >>> p
            E_ ⇌ Ø_E / am_n_ <0>
            >>> p._repl # Calls _create_regex if needed
            {'prs.1.sg': [None, 'E', None, ''], 'prs.2.pl': [None, 'Ø', None, 'E']}
            >>> p._regex # Calls _create_regex if needed
            {'prs.1.sg': re.compile('^((?:a )(?:m ))((?:E ))((?:n ))()$'), 'prs.2.pl': re.compile('^((?:a )(?:m ))((?:Ø ))((?:n ))((?:E ))$')}

        """
        c1, c2 = self.cells

        # Build alternation as list of zipped segments / transformations
        alternances = []
        for left, right in zip(self.alternation[c1], self.alternation[c2]):
            alternances.append(
                list(zip_longest(_iter_alternation(left),
                                 _iter_alternation(right),
                                 fillvalue=(False, ""))))

        regex = {c1: "", c2: ""}
        repl = {c1: [], c2: []}

        for i, group in enumerate(self.context):
            c = group.to_str(mode=0).format("")
            regex[c1] += c
            regex[c2] += c
            repl[c1].append(None)
            repl[c2].append(None)

            if group.blank:
                # alternation
                # We build one regex group for each continuous sequence of segments and each transformation
                for (is_segments_1, chars_1), (is_segments_2, chars_2) in alternances[i]:
                    if is_segments_1 or is_segments_2:
                        # Substitution replacement: pass directly the target segments
                        # (this is a string; or None if no replacement)
                        repl[c1].append(" ".join(chars_1))
                        repl[c2].append(" ".join(chars_2))

                        # Regex matches these segments as one
                        regex[c1] += "({})".format("".join(Inventory.regex(x) if x else "" for x in chars_1))
                        regex[c2] += "({})".format("".join(Inventory.regex(x) if x else "" for x in chars_2))
                    else:
                        # Transformation replacement (this is a tuple)
                        repl[c1].append((chars_2, chars_1))
                        repl[c2].append((chars_1, chars_2))

                        # Regex matches these segments as one group
                        regex[c1] += "({})".format(_regex_or(chars_1))
                        regex[c2] += "({})".format(_regex_or(chars_2))

        self._saved_regex = {c: re.compile("^" + regex[c] + "$") for c in regex}
        self._saved_repl = repl

    def _find_generalized_alt(self):
        """See if the alternation can be generalized using phonological operations."""
        c1, c2 = self.cells
        this_alt = {c1: [], c2: []}
        gen_any = False
        for left, right in zip(self.alternation[c1], self.alternation[c2]):
            gen_left = []
            gen_right = []
            for a, b in zip_longest(left, right, fillvalue=""):
                if a != "" and b != "":
                    A, B = Inventory.transformation(a, b)
                else:
                    A, B = "", ""
                if (len(A) > 1 or len(B) > 1):
                    gen_any = True
                    gen_left.append(A)
                    gen_right.append(B)
                else:
                    gen_left.append(a)
                    gen_right.append(b)
            this_alt[c1].append(tuple(gen_left))
            this_alt[c2].append(tuple(gen_right))
        if gen_any:
            self._gen_alt = dict(zip(self.cells, (tuple(this_alt[x]) for x in self.cells)))
            self._create_regex()
        else:
            self._gen_alt = None

    def applicable(self, form, cell):
        """Test if this pattern matches a form, i.e. if the pattern is applicable to the form.

        Arguments:
            form (str): a form.
            cell (str): A cell contained in self.cells.

        Returns:
            `bool`: whether the pattern is applicable to the form from that cell.
        """
        try:
            regex = self._regex[cell]
            return bool(regex.match(form))
        except KeyError as err:
            raise KeyError("Unknown cell {}."
                           " This pattern's cells are {}."
                           "".format(err, " and ".join(self.cells)))

    def apply(self, form, names, raiseOnFail=True):
        """Apply the pattern to a form.

        Arguments:
            form : a form, assumed to belong to the cell `names[0]`.
            names :
                apply to a form of cell `names[0]`
                to produce a form of cell `names[1]` (default:`self.cells`).
                Patterns being non-oriented, it is better to use the names argument.
            raiseOnFail (bool):
                defaults to True. If true, raise an error when the pattern is not applicable to the form.
                If False, return None instead.

        Returns:
            form belonging the opposite cell.

        """
        from_cell, to_cell = names if names else self.cells
        reg = self._regex[from_cell]
        string, nb_subs = reg.subn(lambda x: _replace_alternation(x.groups(""), self._repl[to_cell]), form)
        if nb_subs == 0 and (not self.applicable(form, from_cell)):
            if raiseOnFail:
                raise NotApplicable("The context {} from the pattern {} and cells {} -> {}"
                                    "doesn't match the form \"{}\""
                                    "".format(self._regex[from_cell].pattern, self, from_cell, to_cell, form))
            else:
                return None
        return Form.from_segmented_str(string)

    def _generalize_alt(self, *others):
        """Use the generalized alternation, using features when possible rather than segments."""

        c1, c2 = self.cells
        # At first, alternations are {cell: parts},
        # parts are tuple(positions)
        # positions are tuples of phoneme positions
        # The order of embedding is cell, then parts then positions
        # Ex: {c1: (('a','b'),('c',)), c2: (('A','B'),('C',))}

        # This gets us to parts, then cells, then positions
        # [ (('a','b'), ('A','B')),
        #   (('c',), ('C',)) ]
        others += (self,)
        generalized = list(zip(self._gen_alt[c1], self._gen_alt[c2]))
        specific = list(zip(*(zip(p.alternation[c1], p.alternation[c2]) for p in others)))
        minimal_generalization = []

        # Iterate first over parts
        for i, generalized_part in enumerate(generalized):  # Iterates on alternation parts, between blanks
            # A part looks like: (('a','b'), ('A','B')),
            # We now want positions, then cells: (('a','A'), ('b','B')),
            generalized_part = list(zip(*generalized_part))

            # Arrange by phoneme position, then cell, then patterns
            specific_parts = list(zip(*(zip_longest(*p, fillvalue="")
                                        for p in specific[i])))
            minimal_gen_part = ([], [])
            for j, generalized_pos in enumerate(generalized_part):  # Iterates on each change in the part
                specific_pos = set(specific_parts[j])
                if len(specific_pos) > 1:
                    minimal_gen_part[0].append(generalized_pos[0])
                    minimal_gen_part[1].append(generalized_pos[1])
                else:
                    change = specific_pos.pop()
                    minimal_gen_part[0].append(change[0])
                    minimal_gen_part[1].append(change[1])
            minimal_generalization.append(minimal_gen_part)

        minimal_generalization = zip(*minimal_generalization)
        alternation = dict(zip([c1, c2], minimal_generalization))
        self.alternation = alternation
        self._repr = self._make_str_(features=False)
        self._feat_str = self._make_str_(features=True)

    def _is_max_gen(self):
        maxi_seg = Inventory._max
        return all([x in [(maxi_seg, kleenestar), "{}"] for x in self.context])

    def _format_alt(self, features=True):
        """Get formatted alternating material for each cell."""

        def format_as_chars(left, right):
            return ("{{{}}}".format(",".join(sorted(left))),
                    "{{{}}}".format(",".join(sorted(right))))

        def format_as_features(left, right):
            feats_left, feats_right = Inventory.get_transform_features(left, right)
            feats_left = "[{}]".format(" ".join(sorted(feats_left)))
            feats_right = "[{}]".format(" ".join(sorted(feats_right)))
            chars_left, chars_right = format_as_chars(left, right)
            if len(feats_left) + len(feats_right) <= len(chars_left) + len(chars_right):
                return feats_left, feats_right
            return chars_left, chars_right

        if features:
            format_regular_change = format_as_features
        else:
            format_regular_change = format_as_chars

        c1, c2 = self.cells
        alternation = zip(self.alternation[c1], self.alternation[c2])
        c1_alt = []
        c2_alt = []

        for left, right in alternation:
            formatted_left = ""
            formatted_right = ""
            for seg_left, seg_right in zip_longest(left, right, fillvalue=""):
                if Inventory.is_leaf(seg_left) and Inventory.is_leaf(seg_right):
                    formatted_left += seg_left
                    formatted_right += seg_right
                else:
                    l, r = format_regular_change(seg_left, seg_right)
                    formatted_left += l
                    formatted_right += r
            c1_alt.append(formatted_left)
            c2_alt.append(formatted_right)
        return c1_alt, c2_alt


class ParadigmPatterns(dict):
    """
    This class stores alternation patterns computed for a paradigm.

    Arguments:
        cells (list[str]): cells for which patterns are registered.
    """

    def __init__(self, *args, **kwargs):
        self.update(*args, **kwargs)
        self.cells = []

    def info(self):
        log.debug('Patterns:')
        log.debug(self.__repr__())
        if len(self.keys()) > 0:
            log.debug(list(self.values())[0].head())
        else:
            log.debug('Does not contain any dataframe')

    def find_patterns(self, paradigms, *args, method="edits", disable_tqdm=False,
                      cpus=1, optim_mem=False, **kwargs):
        """Find Patterns in a DataFrame.

        Methods can be:
            - edits (dynamic alignment using levenshtein scores)
            - phon (dynamic alignment using segment similarity scores)

        Patterns are chosen according to their coverage and accuracy among competing patterns,
        and they are merged as much as possible. Their alternation can be generalized.

        This method updates the internal dict and does not return anything.

        The internal dict is of shape dict of tuples to pd.DataFrame,
        where the tuples are pairs of cells and the dataframes hold patterns for pairs of cells.

        Arguments:
            paradigms (:class:`pandas:pandas.DataFrame`): paradigms (columns are cells, index are lemmas).
            method (str): method for scoring best pairwise alignments. Can be "edits" or "phon".
            disable_tqdm (bool): if true, do not show progressbar
            cpus (int): number of CPUs to use for parallelisation (defaults to 1)
            optim_mem (bool): whether to convert patterns to str to use less memory (defaults to False)
        """
        if method == "edits":
            self.insert_cost = alignment.edits_ins_cost
            self.sub_cost = alignment.edits_sub_cost
        elif method == "phon":
            Inventory.init_dissimilarity_matrix(**kwargs)
            self.insert_cost = Inventory.insert_cost
            self.sub_cost = Inventory.sub_cost
        else:
            raise NotImplementedError("Alignment method {} is not implemented."
                                      "Use `phon` or `edits`"
                                      "rather than this function.".format(method))

        self.cells = list(paradigms.data.cell.unique())
        self.optim_mem = optim_mem

        tqdm.pandas(leave=False, disable=disable_tqdm)
        log.info("Looking for analogical patterns...")
        log.info(f"Using {cpus} threads for pattern inference.")
        # Register empty dfs of patterns
        # This is to avoid threads depending on a shared paradigms object !
        for pair in combinations(self.cells, 2):
            dict.__setitem__(self, pair, paradigms.get_empty_pattern_df(*pair))

        tasks = [(self[pair], pair, self.insert_cost, self.sub_cost, self.optim_mem) for pair in self]
        with Pool(cpus) as pool:  # Create a multiprocessing Pool
            self.update(tqdm(pool.starmap(_find_cellpair_patterns, tasks),
                             total=comb(len(self.cells), 2)))

    def __repr__(self):
        if len(self.cells) == 0:
            return "ParadigmPatterns(empty)"
        return f"ParadigmPatterns({', '.join([a + '~' + b for a, b in dict.keys(self)])})"

    def export(self, md, kind, optim_mem=False):
        """
        Export dataframes to a folder for later use.

        Arguments:
            kind (str): type of patterns (phon or edits).
            optim_mem (bool): Whether to not export human readable patterns too. Defaults to False.
        """
        # Save machine readable patterns
        self.to_csv(md, kind)

        # Save human readable patterns
        if optim_mem:
            log.warning("Since you asked for args.optim_mem,"
                        "I will not export the human_readable file.")
        else:
            rel_path = "patterns/human_readable/"
            abs_path = md.get_path("patterns/human_readable/")
            log.info("Writing pretty patterns (for manual examination) to %s", abs_path)
            for pair in self.keys():
                self.to_md(md, pair, rel_path, abs_path, kind)
        return md.prefix

    def to_md(self, md, pair, rel_path, abs_path, kind):
        """Export a Patterns DataFrame as a pretty markdown file

        Arguments:
            md (qumin.utils.Metadata): Metadata handler.
            pair (Tuple[str, str]): cell names
            folder (str):
            kind (str):

        """
        a, b = pair
        name = f"pat_{kind}_{a}-{b}"
        export_data = self[pair]
        template = "\n## Pattern {p_str}\n\nPairs of forms instantiating this pattern: "\
                   "{n}\nFull pattern: {p_repr}\nExamples:\n\n{pair_table}\n"

        with open(f"{abs_path}/{name}.md", "w", encoding="utf-8") as f:
            grouped = export_data.groupby("pattern")
            for pattern, group in sorted(grouped, key=lambda x: x[1].shape[0], reverse=True):
                table = group[["lexeme", 'form_x', 'form_y']]
                f.write(template.format(
                    n=group.shape[0],
                    p_str=str(pattern),
                    p_repr=repr(pattern),
                    pair_table=table.to_markdown(index=False, headers=["lexeme", a, b])
                ))

        md.register_file(f"{rel_path}{name}.md",
                         name="human_" + name,
                         custom=dict(cells=pair,
                                     kind="human_readable",
                                     algorithm=kind),
                         description=f"Human-readable patterns between cells '{a}' and '{b}', "
                                     f"with the '{kind}' algorithm.")

    def to_csv(self, md, kind, path="patterns/machine_readable/"):
        """Export a Patterns DataFrame to csv."""

        # Path settings
        abs_path = md.get_path(path)
        log.info("Writing patterns (importable by other scripts) to %s", abs_path)

        # Patterns map
        pattern_list = set()
        for pair in self:
            patterns = self[pair]['pattern'].unique()
            pattern_list.update([repr(pat) for pat in patterns])
        pattern_map = {pat: n for n, pat in enumerate(pattern_list)}
        s = pd.Series({n: pat for pat, n in pattern_map.items()}, name="patterns")
        s.to_csv(abs_path + "/patterns_map.csv")
        md.register_file(path + "patterns_map.csv")

        # One csv per pair of cells
        for (a, b) in self.keys():
<<<<<<< HEAD
            name = f"pat_{kind}_{kind}_{a}-{b}.csv"
            export = self[pair].copy()

            if not isinstance(export.pattern.iloc[0], str):
=======
            filename = md.register_file(f"{kind}_{a}-{b}.csv", folder=folder)
            export = self[(a,b)].copy()
            if type(export.pattern.iloc[0]) != str:
>>>>>>> 58cb5e5a
                export.pattern = export.pattern.map(repr)

            # Replace forms by ids
            export[['form_x', 'form_y']] = \
                export[['form_x', 'form_y']].map(lambda x: x.id)
            # Replace patterns by ids
            export.pattern = export.pattern.map(pattern_map)
            export.drop(["lexeme"], axis=1).to_csv(abs_path + "/" + name, sep=",", index=False)
            md.register_file(path + name,
                             custom=dict(cells=pair,
                                         kind="machine_readable",
                                         algorithm=kind),
                             description=f"Machine-readable patterns between cells '{a}' and '{b}', "
                                         f"with the '{kind}' algorithm.")

    def from_file(self, patterns_md, *args, force=False, cells=None, **kwargs):
        """Read pattern data from a previous export.

        Arguments:
            patterns_md (qumin.utils.Metadata): metadata handler from a previous run.
            cells (List[str]): a list of cell names to read.
        """
        collection = defaultdict(lambda: defaultdict(str))

        # Read patterns map
        patterns_map = pd.read_csv(patterns_md.get_resource_path('patterns_map'),
                                   index_col=0).patterns

        # Get available patterns and their path
        pattern_files = {}
        for r in patterns_md.package.resources:
            if 'cells' in r.custom and 'kind' in r.custom and r.custom['kind'] == "machine_readable":
                pattern_files[tuple(sorted(r.custom['cells']))] = patterns_md.get_resource_path(r.name)

        # Parse patterns for each pair of cells
        log.info('Reading patterns...')
        cell_pairs = [tuple(sorted(p)) for p in combinations(cells, 2)] \
            if cells else pattern_files.keys()

        first = True
        for pair in tqdm(cell_pairs):
            if pair not in pattern_files.keys():
                raise ValueError("Couldn't find patterns for the following cell: "
                                 f"{pair[0]}~{pair[1]}. Check your patterns.")
            self.from_csv(pattern_files[pair], pair, patterns_map, collection,
                          *args, **kwargs)
            if first:
                memory_check(list(self.values())[0], len(cell_pairs), force=force)
                first = False

    def from_csv(self, path, pair, patterns_map, collection,
                 paradigms, defective=True, overabundant=True,
                 cells=None):
        """
        Read a patterns dataframe for a specific pair of cells

        Arguments:
            paradigms (pandas.DataFrame): a paradigms table, with form id's as index.
            defective (bool): whether to consider defective lexemes.
            overabundant (bool): whether to consider overabundance.
            collection (defaultdict): a defaultdict to avoid recomputing
                patterns from strings.
            pair (tuple) a tuple of cells to read.
            patterns_map (pandas.DataFrame): a DataFrame of patterns and pattern ids.
        """

        def read_pattern(string):
            """
            Reads patterns from string representations.
            Arguments:
                string (str): a string representation of a pattern.
            """
            if string and not pd.isnull(string):
                if string in collection[pair]:
                    result = collection[pair][string]
                else:
                    pattern = Pattern._from_str(pair, string)
                    collection[pair][string] = pattern
                    result = pattern
                return result
            if defective:
                return None
            else:
                return np.nan

        table = pd.read_csv(path, sep=",", dtype="str")

        for cell in pair:
            if cell not in self.cells:
                self.cells.append(cell)

        # Restore phon_form based on paradigms and form_ids
        table[['lexeme', 'form_x']] = pd.merge(table, paradigms, right_index=True,
                                               left_on='form_x').iloc[:, [-3, -1]]
        table['form_y'] = pd.merge(table, paradigms, right_index=True,
                                   left_on='form_y').iloc[:, -1]

        table.pattern = table.pattern.astype('int').map(patterns_map).apply(read_pattern)

        if not defective:
            table.dropna(axis=0, subset="pattern", inplace=True)

        if overabundant:
            raise NotImplementedError

        if (
                defective
                and (paradigms[paradigms.cell.isin(pair)].form == '').any()
                and table.pattern.notna().all()
        ):
            raise ValueError("It looks like you ignored defective rows"
                             f"when computing patterns. Set defective=False. Occured when reading cellpair {pair}")

        self[pair] = table

    def unmerge_columns(self, paradigms):
        """
        Recreates merged columnss

        Arguments:
            paradigms (Paradigms): a Paradigms object with already unmerged columns.
        """

        # Variables to store asynchronous changes.
        mapping = {}
        identity = set()

        # List the values that we will need to add.
        for x, y in dict.keys(self):
            dedup = False
            if "#" in x:
                col_x = x.split('#')
                identity.add(frozenset(sorted(col_x)))
                dedup = True
            else:
                col_x = [x]
            if "#" in y:
                col_y = y.split('#')
                identity.add(frozenset(sorted(col_y)))
                dedup = True
            else:
                col_y = [y]
            if dedup:
                mapping[(x, y)] = list(product(col_x, col_y))

        # We create the new pairs and delete the old ones.
        for old, news in mapping.items():
            # old_loc = (df.cell_x == old[0]) & (df.cell_y == old[1])
            for new in news:
                self[new] = paradigms.get_empty_pattern_df(*new)
                self[new]['pattern'] = self[old].pattern.values
            del self[old]

        # We create identity patterns
        for sets in identity:
            for pair in combinations(sets, 2):
                self[pair] = paradigms.get_empty_pattern_df(*pair)
                defective = (self[pair].form_x == "") | (self[pair].form_y == "")
                self[pair].loc[~defective, 'pattern'] = Pattern.new_identity(pair)
                self[pair].loc[defective, 'pattern'] = None

    def find_applicable(self, cpus=1, **kwargs):
        """Find all applicable rules for each form.

        We name sets of applicable rules *classes*. *Classes* are oriented:
        we produce two separate columns (a, b) and (b, a)
        for each pair of columns (a, b) in the paradigm..

        Returns:
            :class:`pandas:pandas.DataFrame`:
                associating a lemma (index)
                and an ordered pair of paradigm cells (columns)
                to a tuple representing a class of applicable patterns.
        """
        log.info("Looking for classes of applicable patterns")

        # Adding oriented patterns
        col_rename = {'form_x': 'form_y', 'form_y': 'form_x'}
        to_add = {}
        for key, value in self.items():
            to_add[key[::-1]] = self[key].rename(columns=col_rename)
        self.update(to_add)

        log.info("total cpus: " + str(cpus))

        tasks = [(pair, self[pair]) for pair in self]
        with Pool(cpus) as pool:  # Create a multiprocessing Pool
            for pair, applicables in tqdm(pool.starmap(_find_cellpair_applicable, tasks), total=len(self)):
                df = self[pair]
                # We're trying to avoid any pandas internal issues in merging the df/series
                # First, we create a new column in the df...
                df.loc[:, "applicable"] = None
                # Then we assign the returned series, which is already called "applicable":
                df.loc[applicables.index, "applicable"] = applicables

    def incidence_table(self, microclasses):
        """ Create a Context from a dataframe of properties.

        Arguments:
                microclasses (iterable): microclass exemplars

        Returns:
            pd.DataFrame: a wide dataframe representing an incidence matrix
        """
        incidence_table = defaultdict(dict)
        for pair in self:
            df = self[pair]
            # Limit to microclasses
            df = df[df.lexeme.isin(microclasses)]
            header = "⇌".join(pair)
            for i, row in df.iterrows():
                pair_has_pattern = f"{header}=<{row.pattern}>"
                incidence_table[pair_has_pattern][row.lexeme] = "X"
        return pd.DataFrame(incidence_table).fillna("")


def _find_cellpair_applicable(pair, df):
    """ Find applicable patterns for a single cell pair.

    Args:
        pair (tuple of str): pair of cells
        df (pd.DataFrame): patterns dataframe for that pair

    Returns:
        (pair, df): pair of cell and dataframe of applicable patterns.
    """

    def applicable(form):
        """ Return a tuple of all applicable patterns for a given form"""
        return tuple((p for p in available_patterns if p.applicable(form, cell_x)))

    available_patterns = [p for p in df['pattern'].unique() if p is not None]
    cell_x = pair[0]
    has_pat = ~df['pattern'].isnull()
    applicables = df.loc[has_pat, "form_x"].apply(applicable)
    applicables.name = "applicable"
    return (pair, applicables)


def _find_cellpair_patterns(df, pair, insert_cost, sub_cost, optim_mem):
    """
    Finds patterns for a pair of cells and returns a Dataframe containing the patterns.
    """

    def _score(p):
        """Scores each pattern"""

        def test_all(row, p):
            """Tests each pattern against each form"""
            correct = 0
            lex, a, b = row.lexeme, row.form_x, row.form_y
            if a and b:
                if (lex, a, b) in p.lexemes:
                    correct += 1
                else:
                    B = p.apply(a, pair, raiseOnFail=False)
                    A = p.apply(b, pair[::-1], raiseOnFail=False)

                    if (B == b) and (A == a):
                        correct += 1
                        p.lexemes.add((lex, a, b))
            return correct

        counts = df.apply(test_all, axis=1, p=p)
        return counts.sum()

    def _attribute_best_pattern(sorted_collection, lex, a, b):
        for p in sorted_collection:
            if (lex, a, b) in p.lexemes:
                return p

    collection = defaultdict(lambda: defaultdict(list))

    # Identify pairwise alternations
    df.apply(_generate_rules,
             axis=1,
             pair=pair,
             collection=collection,
             insert_cost=insert_cost,
             sub_cost=sub_cost)

    sorted_collection = []

    for alt in collection:
        log.debug("\n\n####Considering alt:" + str(alt))
        # Attempt to generalize
        types = list(collection[alt])
        pats = []
        log.debug("1.Generalizing in each type")
        for alt_type in collection[alt]:
            log.debug("\tlooking at :" + str(collection[alt][alt_type]))
            if _compatible_context_type(alt_type):
                collection[alt][alt_type] = [generalize_patterns(collection[alt][alt_type])]
                # print("\t\tcontexts compatible",collection[alt][j])
            else:
                collection[alt][alt_type] = incremental_generalize_patterns(*collection[alt][alt_type])
                # print("\t\tcontexts not compatibles:",collection[alt][j])
            pats.extend(collection[alt][alt_type])
        log.debug("2.Generalizing across types")
        if _compatible_context_type(*types):
            log.debug("\tlooking at compatible:" + str(pats))
            collection[alt] = [generalize_patterns(pats)]
        else:
            log.debug("\tlooking at incompatible:" + str(pats))
            collection[alt] = incremental_generalize_patterns(*pats)
        log.debug("Result:" + str(collection[alt]))
        # Score
        for p in collection[alt]:
            p.score = _score(p)
            sorted_collection.append(p)

    # Sort by score and choose best patterns
    sorted_collection = sorted(sorted_collection, key=lambda x: x.score, reverse=True)

    def _best_pattern(row):
        lex, a, b = row.lexeme, row.form_x, row.form_y
        if a != '' and b != '':
            return _attribute_best_pattern(sorted_collection, lex, a, b)
        return None

    df['pattern'] = df.apply(_best_pattern, axis=1)
    if optim_mem:
        df.pattern = df.pattern.apply(repr)
    return (pair, df)


def _generate_rules(row, pair, collection, insert_cost, sub_cost):
    """
    Generates the patterns for each pair of forms.

    Arguments:
        row (pandas.Series): a dataframe row containing the two forms.
        collection (defaultdict): the patterns collection
    """
    lex, a, b = row.lexeme, row.form_x, row.form_y

    if a and b:
        if a == b:
            new_rule = Pattern(pair, zip(a.tokens, b.tokens), aligned=True)
            new_rule.lexemes = {(lex, a, b)}
            alt = new_rule.to_alt(exhaustive_blanks=False)
            t = _get_pattern_matchtype(new_rule, pair[0], pair[1])
            collection[alt][t].append(new_rule)
        else:
            done = []
            log.debug("All alignments of {}, {}".format(a, b))
            for aligned in alignment.align_auto(a.tokens, b.tokens, insert_cost, sub_cost):
                log.debug((aligned))
                new_rule = Pattern(pair, aligned, aligned=True)
                new_rule.lexemes = {(lex, a, b)}
                log.debug("pattern: " + str(new_rule))
                if str(new_rule) not in done:
                    done.append(str(new_rule))
                    if new_rule._gen_alt:
                        alt = new_rule.to_alt(exhaustive_blanks=False, use_gen=True)
                        log.debug("gen alt: " + str(alt))
                    else:
                        alt = new_rule.to_alt(exhaustive_blanks=False)
                    t = _get_pattern_matchtype(new_rule, pair[0], pair[1])
                    collection[alt][t].append(new_rule)<|MERGE_RESOLUTION|>--- conflicted
+++ resolved
@@ -987,16 +987,10 @@
 
         # One csv per pair of cells
         for (a, b) in self.keys():
-<<<<<<< HEAD
             name = f"pat_{kind}_{kind}_{a}-{b}.csv"
-            export = self[pair].copy()
+            export = self[(a,b)].copy()
 
             if not isinstance(export.pattern.iloc[0], str):
-=======
-            filename = md.register_file(f"{kind}_{a}-{b}.csv", folder=folder)
-            export = self[(a,b)].copy()
-            if type(export.pattern.iloc[0]) != str:
->>>>>>> 58cb5e5a
                 export.pattern = export.pattern.map(repr)
 
             # Replace forms by ids
