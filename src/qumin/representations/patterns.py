--- conflicted
+++ resolved
@@ -984,8 +984,8 @@
 
         # Parse patterns for each pair of cells
         first = True
-<<<<<<< HEAD
-        for path in (folder / "patterns").iterdir():
+        log.info('Reading patterns...')
+        for path in tqdm((folder / "patterns").iterdir()):
             reg = re.compile(r"[^_]+_(.+)-(.+)\.csv")
             pair = tuple(reg.match(path.name).groups())
             if cells is None or (set(pair) <= set(cells)):
@@ -1004,21 +1004,6 @@
     def from_csv(self, path, pair, patterns_map, collection,
                  paradigms, defective=True, overabundant=True,
                  cells=None):
-=======
-        log.info('Reading patterns...')
-        for path in tqdm((folder / "patterns").iterdir()):
-            self.from_csv(path, patterns_map, collection, *args, **kwargs)
-            if first:
-                n_files = len(list(folder.iterdir()))
-                memory_check(list(self.values())[0], n_files, force=force)
-                first = False
-
-        # Raise error if wrong parameters.
-        # return table
-
-    def from_csv(self, path, patterns_map, collection,
-                 paradigms, defective=True, overabundant=True):
->>>>>>> dd8ae37b
         """
         Read a patterns dataframe for a specific pair of cells
 
