--- conflicted
+++ resolved
@@ -6,16 +6,8 @@
 """
 import logging
 import pandas as pd
-<<<<<<< HEAD
-
-log = logging.getLogger()
-=======
 from paralex import read_table
-from .segments import Inventory, Form
-from ..utils import merge_duplicate_columns
-
 log = logging.getLogger("Qumin")
->>>>>>> bbfbbe39
 
 
 def create_features(md, feature_cols):
@@ -25,163 +17,4 @@
     features = pd.read_csv(md.get_table_path('lexemes'))
     features.set_index("lexeme_id", inplace=True)
     features.fillna(value="", inplace=True)
-<<<<<<< HEAD
-    return features.loc[:, feature_cols]
-=======
-    return features.loc[:, feature_cols]
-
-
-def create_paradigms(dataset, fillna=True,
-                     segcheck=False, merge_duplicates=False,
-                     defective=False, overabundant=False, merge_cols=False,
-                     cells=None, sample=None, most_freq=None, pos=None):
-    """Read paradigms data, and prepare it according to a Segment class pool.
-
-    Arguments:
-        dataset (str): paralex frictionless Package
-        verbose (bool): verbosity switch.
-        merge_duplicates (bool): should identical columns be merged ?
-        fillna (bool): Defaults to True. Should #DEF# be replaced by np.NaN ? Otherwise they are filled with empty strings ("").
-        segcheck (bool): Defaults to False. Should I check that all the phonological segments in the table are defined in the segments table ?
-        defective (bool): Defaults to False. Should I keep rows with defective forms ?
-        overabundant (bool): Defaults to False. Should I keep rows with overabundant forms ?
-        merge_cols (bool): Defaults to False. Should I merge identical columns (fully syncretic) ?
-        cells (List[str]): List of cell names to consider. Defaults to all.
-        pos (List[str]): List of parts of speech to consider. Defaults to all.
-
-    Returns:
-        paradigms (:class:`pandas:pandas.DataFrame`): paradigms table (columns are cells, index are lemmas).
-    """
-
-    def get_unknown_segments(forms, unknowns, name):
-        known_sounds = set(Inventory._classes) | set(Inventory._normalization) | {"", " "}
-        for form_id in forms:
-            form = form_dic[form_id]
-            tokens = Inventory._segmenter.split(form)
-            for char in tokens:
-                if char not in known_sounds:
-                    unknowns[char].append(form + " " + name)
-
-    # Reading the paradigms.
-    data_file_name = Path(dataset.basepath) / dataset.get_resource("forms").path
-    lexemes, cell_col, form_col = ("lexeme", "cell", "phon_form")
-    paradigms = pd.read_csv(data_file_name, na_values=["", "#DEF#"], dtype="str", keep_default_na=False,
-                            usecols=["form_id", lexemes, cell_col, form_col])
-
-    if pos:
-        if 'lexemes' in dataset.resource_names:
-            table = read_table('lexemes', dataset)
-            if 'POS' not in table.columns:
-                log.warning('No POS column in the lexemes table.')
-            else:
-                if isinstance(pos, str):
-                    pos = [pos]
-                paradigms = paradigms[paradigms['lexeme']
-                                      .map(table.set_index('lexeme_id').POS)
-                                      .isin(pos)]
-        else:
-            log.warning("No lexemes table. Can't filter based on POS.")
-
-    if not defective:
-        defective_lexemes = set(paradigms.loc[paradigms[form_col].isna(), lexemes].unique())
-        paradigms = paradigms[~paradigms.loc[:, lexemes].isin(defective_lexemes)]
-
-    if not {lexemes, cell_col, form_col} < set(paradigms.columns):
-        log.warning("Please use Paralex-style long-form table (http://www.paralex-standard.org).")
-
-    def check_cells(cells, par_cols):
-        unknown_cells = set(cells) - set(par_cols)
-        if unknown_cells:
-            raise ValueError(f"You specified some cells which aren't in the paradigm : {' '.join(unknown_cells)}")
-        return sorted(list(set(par_cols) - set(cells)))
-
-    # Filter cells before pivoting for speed reasons
-    if cells is not None:
-        to_drop = check_cells(cells, paradigms[cell_col].unique())
-        if len(to_drop) > 0:
-            log.info(f"Dropping rows with following cell values: {', '.join(sorted(to_drop))}")
-            paradigms = paradigms[(paradigms[cell_col].isin(cells))]
-
-    # Get only most frequent lexemes
-    if most_freq:
-        inflected = paradigms.loc[:, lexemes].unique()
-        lexemes_file_name = Path(dataset.basepath) / dataset.get_resource("lexemes").path
-        lexemes_df = pd.read_csv(lexemes_file_name, usecols=["lexeme_id", "frequency"])
-        # Restrict to lexemes we have kept, if we dropped defectives or cells
-        lexemes_df = lexemes_df[lexemes_df.lexeme_id.isin(inflected)]
-        selected = set(lexemes_df.sort_values("frequency",
-                                              ascending=False
-                                              ).iloc[:most_freq, :].loc[:, "lexeme_id"].to_list())
-        paradigms = paradigms.loc[paradigms.lexeme.isin(selected), :]
-
-    # Sample paradigms
-    if sample:
-        paradigms = paradigms.sample(sample)
-
-    paradigms.fillna(value="", inplace=True)
-    form_dic = paradigms.set_index('form_id')[form_col].to_dict()
-
-    def aggregator(s):
-        form_ids = tuple(form_id for form_id in s if form_dic[form_id] != '')
-        return form_ids if len(form_ids) > 0 else ""
-
-    paradigms = paradigms.pivot_table(values='form_id', index=lexemes,
-                                      columns=cell_col,
-                                      aggfunc=aggregator)
-    paradigms.fillna(value="", inplace=True)
-
-    paradigms.reset_index(inplace=True, drop=False)
-    log.debug(paradigms)
-
-    # Lexemes must be unique identifiers
-    unique_lexemes(paradigms[lexemes], 'paradigms')
-    paradigms.set_index(lexemes, inplace=True)
-
-    if merge_duplicates:
-        agenda = list(paradigms.columns)
-        while agenda:
-            a = agenda.pop(0)
-            for i, b in enumerate(agenda):
-                apar = paradigms[a].apply(lambda x: [form_dic[i] for i in x])
-                bpar = paradigms[b].apply(lambda x: [form_dic[i] for i in x])
-                if (apar == bpar).all():
-                    log.debug("Identical columns %s and %s ", a, b)
-                    new = a + " & " + b
-                    agenda.pop(i)
-                    agenda.append(new)
-                    paradigms[new] = paradigms[a]
-                    paradigms.drop([a, b], inplace=True, axis=1)
-                    break
-
-    if segcheck:
-        log.info("Checking we have definitions for all the phonological segments in this data...")
-        unknowns = defaultdict(list)
-        paradigms.apply(lambda x: x.apply(get_unknown_segments, args=(unknowns, x.name)), axis=1)
-
-        if len(unknowns) > 0:
-            alert = "Your paradigm has unknown segments: " + "\n ".join(
-                "[{}] (in {} forms:{}) ".format(u, len(unknowns[u]), ", ".join(unknowns[u][:10])) for u in unknowns)
-            raise ValueError(alert)
-
-    def parse_cell(cell):
-        if not cell:
-            return cell
-        forms = [Form(form_dic[f], form_id=f) for f in cell]
-        if overabundant:
-            forms = tuple(sorted(forms))
-        else:
-            forms = (forms[0],)
-        return forms
-
-    paradigms = paradigms.map(parse_cell)
-
-    log.info("Merging identical columns...")
-    if merge_cols:
-        merge_duplicate_columns(paradigms, sep="#")
-
-    if not fillna:
-        paradigms = paradigms.replace("", np.NaN)
-
-    log.debug(paradigms)
-    return paradigms
->>>>>>> bbfbbe39
+    return features.loc[:, feature_cols]