--- conflicted
+++ resolved
@@ -74,14 +74,10 @@
         return self == ''
 
     def __repr__(self):
-<<<<<<< HEAD
-        return f"Form({self if self != '' else '#DEF#'}, id='{self.id}')" if self.id else f"Form({self})"
+        return f"Form({self if self != '' else '#DEF#'}, id='{self.id}')" if hasattr(self, "id") and self.id else f"Form({self})"
 
     def __str__(self):
         return "".join([x.strip() for x in self.tokens]) if self else '#DEF#'
-=======
-        return f"Form({self}, id:{self.id})" if hasattr(self, "id") and self.id else f"Form({self})"
->>>>>>> bbfbbe39
 
 
 class Inventory(object):
@@ -170,11 +166,7 @@
         """
         if end:
             return cls._regexes_end[sound]
-<<<<<<< HEAD
-        return "(?:" + cls._regexes[sound] + ")"
-=======
         return  cls._regexes[sound]
->>>>>>> bbfbbe39
 
     @classmethod
     def pretty_str(cls, sound, **kwargs):
