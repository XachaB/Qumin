# -*- coding: utf-8 -*-
# !/usr/bin/env python
"""author: Sacha Beniamine.

This module addresses the modelisation of phonological segments.
"""

import pandas as pd
import numpy as np
from itertools import combinations
import functools
import re
from tqdm import tqdm

from ..lattice.lattice import table_to_context
import logging
log = logging.getLogger("Qumin")

inventory = None

_to_short_feature = {'anterior': 'ant', 'approximant': 'appr', 'back': 'back', 'click': 'click', 'consonantal': 'C',
                     'constr gl': 'cgl', 'constricted': 'constr', 'constricted glottis': 'cgl', 'continuant': 'cont',
                     'coronal': 'coro', 'delayed release': 'del.rel', 'distributed': 'dist', 'dorsal': 'dors',
                     'front': 'front', 'high': 'high', 'labial': 'lab', 'laryngeal': 'laryng', 'lateral': 'lat',
                     'long': 'long', 'low': 'low', 'nasal': 'nas', 'pharyngeal': 'phar', 'place': 'place',
                     'preaspirated': 'preasp', 'preglottalized': 'pregl', 'prenasal': 'prenas', 'round': 'round',
                     'sibilant': 'sib', 'sonorant': 'son', 'spread': 'spread', 'spread gl': 'spre.gl',
                     'spread glottis': 'sg', 'strident': 'stri', 'syllabic': 'syll', 'tap': 'tap', 'tense': 'tens',
                     'voice': 'voic', 'mid': 'mid', 'central': 'centr', 'compact': 'compact', 'diffuse': 'diff',
                     'abrupt': 'abrupt', 'checked': 'check', 'grave': 'grave', 'acute': 'acute', 'medial': 'med',
                     'flat': 'flat', 'sharp': 'sharp', 'trill': 'tril', 'labiodental': 'labdent'}
_short_features = [y for _, y in _to_short_feature.items()]


class Form(str):
    """ A form is a string of sounds, separated by spaces.

    Sounds might be more than one character long.
    Forms are strings, they are segmented at the object creation.

    Attributes:
        tokens (Tuple): Tuple of phonemes contained in this form
        id (str): form_id of the corresponding form according to the Paralex package.
            If unknown, `None` will be assigned.
    """

    def __new__(cls, string, form_id=None):
        tokens = Inventory._segmenter.findall(string)
        tokens = tuple(Inventory._normalization.get(c, c) for c in tokens)
        if Inventory._legal_str.fullmatch("".join(tokens)) is None:
            raise ValueError("Unknown sound in: " + repr(string))
        self = str.__new__(cls, " ".join(tokens) + " ")
        self.tokens = tokens
        self.id = form_id
        return self

    @classmethod
    def from_segmented_str(cls, segmented):
        stripped = segmented.strip(" ")
        self = cls.__new__(cls, stripped + " ")
        self.tokens = stripped.split()
        return self

    def __repr__(self):
<<<<<<< HEAD
        return f"Form({self}, id:{self.id})" if hasattr(self, "id") and self.id else f"Form({self})"
=======
        return f"Form({self}, id:{self.id})" if self.id else f"Form({self})"
>>>>>>> 889a1756


class Inventory(object):
    """The static `segments.Inventory` class describes a sound inventory.

    This class is static, so that all other modules can access its current state,
    without passing an inventory instance everywhere.

    The inventory first needs to be initialized with a distinctive features file.

    >>> Inventory.initialize("tests/data/frenchipa.csv")

    Each sound class in the inventory is a concept in a FCA lattice.
    Sound class identifiers are either strings (for phonemes)
    or frozensets (for sound classes). Phonemes are the leaves of the hierarchy.

    Sound classes can be seen as under-determined phonemes, and both phonemes and sound
    classes are handled in the same way. For this reason, we call both "sound".

    Attributes:
        _lattice: the FCA lattice underlying the feature space
        _score_matrix (dict): a dictionnary of sound tuples to alignment score
        _gap_score (float): a score for insertions
        _normalization (dict): a dictionnary of sounds to their normalized counterparts
        _segmenter (re.Pattern): a compiled regex to segment words into phonemes
        _legal_str (re.Pattern): a compiled regex to recognize words made of known phonemes
        _max (frozenset): the identifier of the supremum in the lattice
        _regexes_end (dict): a dictionnary of sound IDs to regex strings (to use at the end of words) -- currently unused
        _regexes (dict): a dictionnary of sound IDs to regex strings
        _pretty_str (dict): a dictionnary of sound IDs to pretty formatted strings
        _features (dict): a dictionnary of sound IDs to set of features
        _features_str (dict): a dictionnary of sound IDs to a string representing features
        _classes (dict): a dictionnary of sound IDs to a list of classes (ancestors)

    """
    _lattice = None
    _score_matrix = {}
    _gap_score = None
    _normalization = {}
    _segmenter = None
    _legal_str = None
    _max = None
    _regexes_end = {}
    _regexes = {}
    _pretty_str = {}
    _features = {}
    _features_str = {}
    _classes = {}

    @classmethod
    def _add_segment(cls, classes, extent, intent, shorthand=None):
        """ Adds a single lattice concept to the inventory.

        A concept is a sound class. If there is a single sound in the class,
        the node represents that specific phoneme.

        Args:
            classes: list of ancestors for this concept
            extent: list of phonemes in the sound class
            intent: list of features for this concept
            shorthand: short string expressing the value of this node
        """
        id = frozenset(extent) if len(extent) > 1 else extent[0]
        ordered = sorted(extent)
        cls._regexes[id] = "(?:" + "|".join(x + " " for x in ordered) + ")"
        cls._regexes_end[id] = "(?:" + "|".join(ordered) + ")"
        if len(extent) == 1:
            cls._pretty_str[id] = id
        else:
            cls._pretty_str[id] = "{" + ",".join(ordered) + "}"
        cls._classes[id] = set(classes)
        cls._features[id] = set(intent)
        cls._features_str[id] = shorthand or "[{}]".format(" ".join(sorted(intent)))

    @classmethod
    def regex(cls, sound, end=False):
        """ Returns a regex representing a sound.

        Args:
            sound: identifier of a sound
            end: whether this regex is at the end of a word
                TODO: this is intended to later get rid of trailing spaces in Form

        Returns:
            (str): regex string
        """
        if end:
            return cls._regexes_end[sound]
        return  cls._regexes[sound]

    @classmethod
    def pretty_str(cls, sound, **kwargs):
        """ Returns a pretty string representing a sound.

        Args:
            sound: identifier of a sound

        Returns:
            (str): pretty string
        """
        return cls._pretty_str[sound]

    @classmethod
    def features(cls, sound, **kwargs):
        """ Returns a set of features representing a sound.

        Args:
            sound: identifier of a sound

        Returns:
            (set): features
        """
        return cls._features[sound]

    @classmethod
    def features_str(cls, sound, **kwargs):
        """ Returns a string which described the features of a sound.

        Args:
            sound: identifier of a sound

        Returns:
            (str): features string
        """
        return cls._features_str[sound]

    @classmethod
    def shortest(cls, sound, **kwargs):
        """ Returns a string which describes the sound in as little characters as possible.

        Args:
            sound: identifier of a sound

        Returns:
            (str): short string
        """
        return min((cls.pretty_str(sound), cls.features_str(sound)), key=len)

    @classmethod
    def is_leaf(cls, sound):
        """ Returns whether this sound is a leaf (a phoneme, rather than a sound class)

        Args:
            sound: identifier of a sound

        Returns:

        """
        return (type(sound) is str)

    @classmethod
    def infos(cls, sound):
        """ String giving all useful information on a sound.

        Args:
            sound: identifier of a sound

        Returns:
            pretty string and features of a sound.

        """
        return cls.pretty_str(sound) + " = " + cls._features_str[sound]

    @classmethod
    def inf(cls, a, b):
        """ Checks if a is a descendant of b.

        a < b iff b has children and either a is a string
        which is part of b, or a is a subset of b.
        """
        return (not cls.is_leaf(b)) and ((a in b) or (not cls.is_leaf(a) and a < b))

    @classmethod
    def similarity(cls, a, b):
        """Computes phonological similarity  (Frisch, 2004)

        Measure from "Similarity avoidance and the OCP" , Frisch, S. A.; Pierrehumbert, J. B. & Broe,
        M. B. *Natural Language & Linguistic Theory*, Springer, 2004, 22, 179-228, p. 198.

        We compute similarity by comparing the number of shared and unshared natural classes
        of two consonants, using the equation in (7). This equation is a direct extension
        of the Pierrehumbert (1993) feature similarity metric to the case of natural classes.

        (7) :math:`Similarity = \\frac{\\text{Shared natural classes}}{\\text{Shared natural classes } + \\text{Non-shared natural classes}}`
        """
        if a == b:
            return 1
        ca = cls._classes[a]
        cb = cls._classes[b]
        return len(ca & cb) / len(ca | cb)

    @classmethod
    def initialize(cls, filename):
        """ Initializes the inventory

        Args:
            filename: path to a csv or tsv file with distinctive features
        """
        # TODO: this is now much slower !
        log.info("Reading table %s", filename)

        table = pd.read_table(filename, header=0, dtype=str,
                              index_col=False, sep=',',
                              encoding="utf-8")

        sound_id = "sound_id"
        if sound_id not in table.columns:
            raise ValueError("Paralex sound tables must have a sound_id column.")

        drop = {"value", "UNICODE", "ALIAS", "Seg.",  # Legacy columns
                "label", "tier", "CLTS_id",  # Unused Paralex columns
                }
        deprecated_cols = table.columns.intersection({"value", "UNICODE", "ALIAS", "Seg."})
        if not deprecated_cols.empty:
            log.warning(f"Usage of columns {' ,'.join(deprecated_cols)} is deprecated. Edit your sounds file !")

        for col in drop:
            if col in table.columns:
                table.drop(col, axis=1, inplace=True)

        shorten_feature_names(table)

        table[sound_id] = table[sound_id].astype(str)
        na_vals = {c: "-1" for c in table.columns}
        na_vals[sound_id] = ""
        table = table.fillna(na_vals)

        # Checking segments names legality
        for seg in table[sound_id]:
            if seg == "":
                raise ValueError("One of your segments doesn't have a name !")
            if seg.strip("#") == "":
                raise ValueError("The symbol \"#\" is reserved and can only "
                                 "be used in a shorthand name (#V# for a vowel, etc)")

        # Separate shorthand table
        shorthand_selection = table[sound_id].str.match("^#.+#$")
        shorthands = None
        if shorthand_selection.any():
            shorthands = table[shorthand_selection]
            table = table[~shorthand_selection]
            shorthands.set_index(sound_id, inplace=True)
            shorthands = shorthands.map(str)  # Why is this necessary ?
        table.set_index(sound_id, inplace=True)

        log.info("Normalizing identical rows")
        attributes = list(table.columns)
        cls._normalization = normalize(table, attributes)
        table.set_index("Normalized", inplace=True)
        table.drop_duplicates(inplace=True)

        log.debug("Normalization map: %s", cls._normalization)

        def feature_formatter(columns):
            signs = ["-", "+"]
            for c in columns:
                key, val = c.split("=")
                i = int(float(val))
                if i < 2:
                    yield signs[int(float(val))] + key.replace(" ", "_")
                else:
                    yield c

        table = table.map(lambda x: str(x))

        context = table_to_context(table, na_value="-1", col_formatter=feature_formatter)
        cls._lattice = context.lattice

        if shorthands is not None:
            shorthand_context = table_to_context(shorthands, na_value="-1",
                                                 col_formatter=feature_formatter)

            stack = shorthands.index.tolist()
            shorthands = {}

            for e, i in shorthand_context.lattice:
                full_intent = cls._lattice[i].intent
                for sh in e:
                    if sh in stack:
                        shorthand_name = sh.strip("#")
                        if shorthand_name:
                            shorthands[full_intent] = sh.strip("#")
                            stack.remove(sh)
                if not stack:
                    break

        else:
            shorthands = {}

        log.info('Building classes of segments...')
        for extent, intent in tqdm(cls._lattice):

            if extent:
                # Define the shortest expression of this segment if possible
                shorthand = shorthands.get(intent, None)
                if len(intent) == 0:
                    shorthand = "X"
                elif shorthand is None and len(extent) > 1:
                    minimals = next(cls._lattice[extent].attributes())
                    if minimals:
                        shorthand = "[{}]".format(" ".join(minimals))

                concept = cls._lattice[extent]
                ancestors = ["|".join(sorted(c.extent)) for c in concept.upset()]
                classes = sorted(ancestors, key=len)
                cls._add_segment(classes, extent, intent, shorthand=shorthand)

        not_actual_leaves = []
        for leaf in table.index:
            lattice_node = frozenset(cls._lattice[(leaf,)].extent)
            if len(lattice_node) > 1:
                not_actual_leaves.append((leaf, lattice_node))

        if not_actual_leaves:
            alert = ""
            for leaf, lattice_node in not_actual_leaves:
                other = set(lattice_node) - {leaf}
                alert += "\n\t" + leaf + " is the same node as " + str(lattice_node)
                alert += "\n\t\t" + cls.infos(lattice_node)
                for o in other:
                    alert += "\n\t\t" + cls.infos(cls.get(o))
            raise Exception("Warning, some segments are  ancestors of other segments:" + alert)

        cls._max = max(cls._classes, key=len)

        simple_sounds = [s for s in cls._classes if cls.is_leaf(s)]
        all_sounds = sorted(simple_sounds + list(cls._normalization),
                            key=len, reverse=True)
        cls._segmenter = re.compile("(" + "|".join(all_sounds) + ")")
        cls._legal_str = re.compile("(" + "|".join(all_sounds) + ")+")

    @classmethod
    def init_dissimilarity_matrix(cls, gap_prop=0.5, **kwargs):
        """Computes score matrix with dissimilarity scores."""
        # TODO: should this be delegated to morphalign ?
        # TODO: should this code all on integers ?
        costs = []
        simple_sounds = [s for s in cls._classes if cls.is_leaf(s)]
        for a, b in combinations(simple_sounds, 2):
            cost = 1 - cls.similarity(a, b)
            cls._score_matrix[(a, b)] = cls._score_matrix[(b, a)] = cost
            costs.append(cost)

        cls._gap_score = np.quantile(np.array(costs), 0.5) * gap_prop
        for a in simple_sounds:
            cls._score_matrix[(a, a)] = 0

    @classmethod
    def insert_cost(cls, *_):
        """Returns the constant insertion/deletion cost"""
        return cls._gap_score

    @classmethod
    def sub_cost(self, a, b):
        """ Returns the cost of aligning sounds `a` and `b`

        Args:
            a: sound identifier
            b: sound identifier

        Returns: (float): substitution cost

        """
        return self._score_matrix[(a, b)]

    @classmethod
    @functools.lru_cache(maxsize=None)
    def get(cls, descriptor):
        """ Get a sound using the lattice.

        Args:
            descriptor: iterable of phonemes OR iterable of features

        Returns: (str or frozenset) sound identifier

        """
        try:
            s = cls._lattice[descriptor].extent
            if len(s) == 1:
                return s[0]
            return frozenset(s)
        except KeyError:
            raise ValueError("Unknown sound descriptor: " + repr(descriptor))

    @classmethod
    def meet(cls, *args):
        """Finds the lowest common ancestors of segments from their identifiers.

        Args: several sound identifiers

        Returns:
            lowest common ancestor identifier
        """
        segments = set()
        for segment in args:
            if cls.is_leaf(segment):
                segments.add(segment)
            else:
                segments |= segment
        return cls.get(frozenset(segments))

    @classmethod
    @functools.lru_cache(maxsize=None)
    def transformation(cls, a, b):
        """Find a transformation between a and b.

        The transformation is a pair of two maximal sets of segments related by a bijective phonological function.

        This function takes a pair of sound identifiers and calculates the function which relates
        these two segments. It then finds and returns the two maximal sets of segments related by this function.

        Example:
            In French, t -> s can be expressed by a phonological function
            which changes [-cont] and [-rel. ret] to [+cont] and [+rel. ret]

            These other segments are related by the same change:
            d -> z
            b -> v
            p -> f

            >>> a,b = Inventory.transformation("t","s")
            >>> a == frozenset({'d', 't', 'b', 'p'})
            True
            >>> b == frozenset({'s', 'z', 'f', 'v'})
            True

        Arguments:
            a,b (str): Segment identifiers.

        Returns:
            tuple of frozenset: two sets of sounds.
        """

        def select_if_reciprocal(cls, segs, left, right):
            tmp = []
            for x in cls.id_to_frozenset(segs):
                y = cls.get(frozenset((cls.features(x) - left) | right))
                if y and type(y) is str:
                    x_back = cls.get(frozenset((cls.features(y) - right) | left))
                    if x == x_back:
                        tmp.append(x)
            return frozenset(tmp)  # TODO: warning: this need not be a lattice node

        left, right = cls.get_transform_features(a, b)
        A, B = cls.get(left), cls.get(right)
        A = select_if_reciprocal(cls, A, left, right)
        B = select_if_reciprocal(cls, B, right, left)
        return A, B

    @classmethod
    def id_to_frozenset(cls, sound_id):
        if cls.is_leaf(sound_id):
            return frozenset({sound_id})
        return frozenset(sound_id)

    @classmethod
    def get_transform_features(cls, left, right):
        """ Get the features corresponding to a transformation.

        Arguments:
            left (frozenset): set of phonemes
            right (frozenset): set of phonemes

        Example:
            >>> Inventory.get_transform_features({"b","d"}, {"p","t"})
            (frozenset({'+voi'}), frozenset({'-voi'}))
        """

        t1 = cls.features(cls.get(cls.id_to_frozenset(left)))
        t2 = cls.features(cls.get(cls.id_to_frozenset(right)))
        f1 = t1 - t2
        f2 = t2 - t1
        return frozenset(f1), frozenset(f2)

    @classmethod
    def get_from_transform(cls, a, transform):
        """ Get a segment from another according to a transformation tuple.

        Arguments:
            a (str): Segment alias
            transform (tuple): Couple of two segment IDs

        Example:
            >>> Inventory.get_from_transform("d",
            ...                                     (frozenset({"d","t"}),
            ...                                     frozenset({"s","z"})))
            'z'
        """
        a = cls.features(a)
        f1, f2 = cls.get_transform_features(*transform)
        return cls.get(frozenset((a - f1) | f2))

    @classmethod
    def show_pool(cls):
        """Return a string description of the whole segment pool."""
        return "\n".join([cls.infos(seg)
                          for seg in sorted(cls._classes, key=lambda x: len(x))])


def normalize(ipa, features):
    """Assign a normalized segment to groups of segments with identical rows.

    This function takes a segments table
    and adds **in place** a "Normalized" column.
    This column contains a common value
    for each segment with identical boolean values.
    The function also returns a translation table
    mapping indexes to normalized segments.

    Note: the index are expected to be one char length.

    ============ ============ ==============
    Index        ..features..  Normalized
    ============ ============ ==============
    ɛ               [...]       E
    e               [...]       E
    ============ ============ ==============

    Arguments:
        ipa (:class:`pandas:pandas.DataFrame`):
            Dataframe of segments. Columns are features,
            UNICODE code point representation and segment names,
            indexes are segments.
        features (list): Feature columns' names.

    Returns:
        dict: translation table from
            the segment's name to its normalized name.
    """

    def find_identical_rows(segment, table):
        seg_features = table.loc[segment, :]
        try:
            return (table == seg_features).all(axis=1)
        except ValueError:
            if seg_features.shape[0] > 1:
                raise ValueError("You have multiple definitions for {}\n{}".format(segment,
                                                                                  seg_features))

    ipa["Normalized"] = ""

    for segment in ipa[features].drop_duplicates().index:
        same_features_as_seg = find_identical_rows(segment, ipa[features])

        if (ipa.loc[same_features_as_seg, "Normalized"] == "").all():
            ipa.loc[same_features_as_seg, "Normalized"] = segment

    norm_map = {seg: norm for seg, norm in zip(ipa.index, ipa["Normalized"]) if
                seg != norm}

    return norm_map


def shorten_feature_names(table):
    headers = list(table.iloc[0])
    if "Seg." in headers or "sound_id" in headers:
        raise ValueError("Using a second row of headers is not supported anymore.")
    short_features_names = []
    for name in table.columns:
        if name == "sound_id" or len(name) <= 3:  # Not a feature name
            short_features_names.append(name)
        else:
            if name in _to_short_feature:  # Check standard names
                short_features_names.append(_to_short_feature[name])
            elif name.lower() in _to_short_feature:  # Uppercase
                short_features_names.append(_to_short_feature[name.lower()].upper())
            else:
                # Make an abbreviation on the fly by shortening the label
                names = [name[:i] for i in range(3, len(name) + 1)]
                reserved_names = _short_features + short_features_names
                while names and names[0] in reserved_names:
                    names.pop(0)
                if len(names) != 0:
                    new_name = names[0]
                else:  # Fallback strategy: append a unique integer
                    key = 1
                    new_name = name[:3] + str(key)
                    while new_name in reserved_names:
                        key += 1
                        new_name = name[:3] + str(key)
                short_features_names.append(new_name)
    table.columns = short_features_names<|MERGE_RESOLUTION|>--- conflicted
+++ resolved
@@ -62,11 +62,7 @@
         return self
 
     def __repr__(self):
-<<<<<<< HEAD
         return f"Form({self}, id:{self.id})" if hasattr(self, "id") and self.id else f"Form({self})"
-=======
-        return f"Form({self}, id:{self.id})" if self.id else f"Form({self})"
->>>>>>> 889a1756
 
 
 class Inventory(object):
