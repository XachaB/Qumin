# -*- coding: utf-8 -*-
# !/usr/bin/env python
"""author: Sacha Beniamine.

Utility functions for representations.
"""
import pandas as pd
import numpy as np
from collections import defaultdict
from ..utils import merge_duplicate_columns
from .segments import Inventory, Form
import logging

log = logging.getLogger()


def unique_lexemes(series):
    """Rename duplicates in a serie of strings.

    Take a pandas series of strings and output another serie
    where all originally duplicate strings are given numbers,
    so each cell contains a unique string.
    """
    ids = {}

    def unique_id(string, ids):
        if string in ids:
            ids[string] += 1
            return string + "_" + str(ids[string])
        ids[string] = 1
        return string

    return series.apply(unique_id, args=(ids,))


def create_features(data_file_name):
    """Read feature and preprocess to be coindexed with paradigms."""
    features = pd.read_csv(data_file_name)
    # First column has to be lexemes
    lexemes = features.columns[0]
    features[lexemes] = unique_lexemes(features[lexemes])
    features.set_index(lexemes, inplace=True)
    features.fillna(value="", inplace=True)
    return features


def create_paradigms(data_file_name,
                     cols=None, verbose=False, fillna=True,
                     segcheck=False, merge_duplicates=False,
                     defective=False, overabundant=False, merge_cols=False,
<<<<<<< HEAD
                     cells=[],
                     col_names=("lexeme","cell","form")):
=======
                     col_names=("lexeme", "cell", "form"),
                     cells=[]):
>>>>>>> 4f3e3cef
    """Read paradigms data, and prepare it according to a Segment class pool.

    Arguments:
        data_file_name (str): path to the paradigm csv file.
        All characters occuring in the paradigms except the first column
        should be inventoried in this class.
        cols (list of str): a subset of columns to use from the paradigm file.
        verbose (bool): verbosity switch.
        merge_duplicates (bool): should identical columns be merged ?
        fillna (bool): Defaults to True. Should #DEF# be replaced by np.NaN ? Otherwise they are filled with empty strings ("").
        segcheck (bool): Defaults to False. Should I check that all the phonological segments in the table are defined in the segments table ?
        defective (bool): Defaults to False. Should I keep rows with defective forms ?
        cells (List[str]): List of cell names to consider. Defaults to all.
        overabundant (bool): Defaults to False. Should I keep rows with overabundant forms ?
        merge_cols (bool): Defaults to False. Should I merge identical columns (fully syncretic) ?
        cols (tuple): names of the lexeme, cells and form columns (in this order).
        cells (List[str]): List of cell names to consider. Defaults to all.

    Returns:
        paradigms (:class:`pandas:pandas.DataFrame`): paradigms table (columns are cells, index are lemmas).
    """

    def get_unknown_segments(forms, unknowns, name):
        known_sounds = set(Inventory._classes) | set(Inventory._normalization) | {";", ""}
        for form in forms.split(";"):
            if " " in form:
                tokens = form.split(" ")
            else:
                tokens = Inventory._segmenter.split(form)
            for char in tokens:
                if char not in known_sounds:
                    unknowns[char].append(form + " " + name)

    # Reading the paradigms.
    paradigms = pd.read_csv(data_file_name, na_values=["", "#DEF#"], dtype="str", keep_default_na=False)

    def aggregator(s):
        if s.shape[0] == 1 and pd.isna(s.iloc[0]):
            return None
        return ";".join(s.values)

    def check_cells(cells, par_cols):
        unknown_cells = set(cells) - set(par_cols)
        if unknown_cells:
            raise ValueError(f"You specified some cells which aren't in the paradigm : {' '.join(unknown_cells)}")
        return sorted(list(set(par_cols)-set(cells)))

    # Long form
    if set(col_names) < set(paradigms.columns):
        log.info("Pivoting long format paradigm...")
        lexemes, cell_col, form_col = col_names
<<<<<<< HEAD
        if cells != []:
            log.info('Dropping unnecessary cells.')
            paradigms = paradigms[(paradigms[cell_col].isin(cells))]
        paradigms = paradigms.pivot_table(values=form_col, index=lexemes,
                                          columns=cell_col,
                                          aggfunc=aggregator)
=======

        # Filter cells before pivoting for speed reasons
        if cells is not None:
            to_drop = check_cells(cells, paradigms[cell_col].unique())
            if len(to_drop) > 0:
                log.info(f"Dropping rows with following cell values: {', '.join(sorted(to_drop))}")
                paradigms = paradigms[(paradigms[cell_col].isin(cells))]

        paradigms = paradigms.pivot_table(values=form_col, index=lexemes,
                                          columns=cell_col,
                                          aggfunc=aggregator)

>>>>>>> 4f3e3cef
        paradigms.reset_index(inplace=True, drop=False)

    else:
        log.warning("Wide form table is deprecated ! Please use Paralex-style long-form table (http://www.paralex-standard.org).")
        # If the original file has two identical lexeme rows.
        if "variants" in paradigms.columns:
            log.info("Dropping the columns named 'variants'")
            paradigms.drop("variants", axis=1, inplace=True)
        if cells != []:
            par_cols = paradigms.columns
            cells.append('lexeme')
            todrop = list(set(par_cols)-set(cells))
            if len(todrop) > 0:
                log.info('Dropping unnecessary columns : '+", ".join(todrop))
                paradigms.drop(todrop, axis=1, inplace=True)

        if cells is not None:
            cells.append('lexeme')
            to_drop = check_cells(cells, paradigms.columns)
            if len(to_drop) > 0:
                log.info(f"Dropping columns with following cell headers: {', '.join(sorted(to_drop))}")
                paradigms.drop(to_drop, axis=1, inplace=True)

        # First column has to be lexemes
        lexemes = paradigms.columns[0]

    if not defective:
        paradigms.dropna(axis=0, inplace=True)

    log.debug(paradigms)

    if cols:
        cols.append(lexemes)
        try:
            paradigms = paradigms[cols]
        except KeyError as e:
            raise ValueError("The paradigm's columns are: {}".format(paradigms.columns)) from e

    # Lexemes must be unique identifiers
    paradigms[lexemes] = unique_lexemes(paradigms[lexemes])
    paradigms.set_index(lexemes, inplace=True)

    paradigms.fillna(value="", inplace=True)
    if merge_duplicates:
        agenda = list(paradigms.columns)
        while agenda:
            a = agenda.pop(0)
            for i, b in enumerate(agenda):
                if (paradigms[a] == paradigms[b]).all():
                    log.debug("Identical columns %s and %s ", a, b)
                    new = a + " & " + b
                    agenda.pop(i)
                    agenda.append(new)
                    paradigms[new] = paradigms[a]
                    paradigms.drop([a, b], inplace=True, axis=1)
                    break

    if segcheck:
        log.info("Checking we have definitions for all the phonological segments in this data...")
        unknowns = defaultdict(list)
        paradigms.apply(lambda x: x.apply(get_unknown_segments, args=(unknowns, x.name)), axis=1)

        if len(unknowns) > 0:
            alert = "Your paradigm has unknown segments: " + "\n ".join(
                "[{}] (in {} forms:{}) ".format(u, len(unknowns[u]), ", ".join(unknowns[u][:10])) for u in unknowns)
            raise ValueError(alert)

    def parse_cell(cell):
        if not cell:
            return cell
        forms = [Form(f) for f in cell.split(";")]
        if overabundant:
            forms = tuple(sorted(forms))
        else:
            forms = (forms[0],)
        return forms

    paradigms = paradigms.map(parse_cell)

    log.info("Merging identical columns...")
    if merge_cols:
        merge_duplicate_columns(paradigms, sep="#")

    if not fillna:
        paradigms = paradigms.replace("", np.NaN)

    log.debug(paradigms)
    return paradigms<|MERGE_RESOLUTION|>--- conflicted
+++ resolved
@@ -48,13 +48,8 @@
                      cols=None, verbose=False, fillna=True,
                      segcheck=False, merge_duplicates=False,
                      defective=False, overabundant=False, merge_cols=False,
-<<<<<<< HEAD
-                     cells=[],
-                     col_names=("lexeme","cell","form")):
-=======
                      col_names=("lexeme", "cell", "form"),
                      cells=[]):
->>>>>>> 4f3e3cef
     """Read paradigms data, and prepare it according to a Segment class pool.
 
     Arguments:
@@ -106,14 +101,6 @@
     if set(col_names) < set(paradigms.columns):
         log.info("Pivoting long format paradigm...")
         lexemes, cell_col, form_col = col_names
-<<<<<<< HEAD
-        if cells != []:
-            log.info('Dropping unnecessary cells.')
-            paradigms = paradigms[(paradigms[cell_col].isin(cells))]
-        paradigms = paradigms.pivot_table(values=form_col, index=lexemes,
-                                          columns=cell_col,
-                                          aggfunc=aggregator)
-=======
 
         # Filter cells before pivoting for speed reasons
         if cells is not None:
@@ -126,7 +113,6 @@
                                           columns=cell_col,
                                           aggfunc=aggregator)
 
->>>>>>> 4f3e3cef
         paradigms.reset_index(inplace=True, drop=False)
 
     else:
@@ -135,13 +121,6 @@
         if "variants" in paradigms.columns:
             log.info("Dropping the columns named 'variants'")
             paradigms.drop("variants", axis=1, inplace=True)
-        if cells != []:
-            par_cols = paradigms.columns
-            cells.append('lexeme')
-            todrop = list(set(par_cols)-set(cells))
-            if len(todrop) > 0:
-                log.info('Dropping unnecessary columns : '+", ".join(todrop))
-                paradigms.drop(todrop, axis=1, inplace=True)
 
         if cells is not None:
             cells.append('lexeme')
