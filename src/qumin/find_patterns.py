# !usr/bin/python3
# -*- coding: utf-8 -*-
"""Cluster lemmas according to their paradigms.

Author: Sacha Beniamine.
"""
import logging
import pandas as pd

from .clustering import find_microclasses
<<<<<<< HEAD
from .representations import patterns, segments
from .representations.paradigms import Paradigms
=======
from .representations import patterns, segments, create_paradigms
from .utils import get_cells
>>>>>>> bbfbbe39

log = logging.getLogger()


def pat_command(cfg, md):
    r"""Find pairwise alternation patterns from paradigms."""
    # Loading files and paths
    kind = cfg.pats.kind
<<<<<<< HEAD
    defective = cfg.defective
    overabundant = cfg.overabundant
    cells = cfg.cells
    if cells and len(cells) == 1:
        raise ValueError("You can't provide only one cell.")
=======
    defective = cfg.pats.defective
    overabundant = cfg.pats.overabundant
    cells = get_cells(cfg.cells, cfg.pos, md.datasets[0])
>>>>>>> bbfbbe39

    is_of_pattern_type = kind.startswith("patterns")
    segcheck = True

    # Initializing segments
    if not cfg.pats.ortho:
        sounds_file_name = md.get_table_path("sounds")
        segments.Inventory.initialize(sounds_file_name)
    elif is_of_pattern_type:
        raise ValueError("You can't find patterns on orthographic material, only alternations or endings.")
    else:
        segcheck = False

    method = {'globalAlt': 'global',
              'localAlt': 'local',
              'patternsLevenshtein': 'levenshtein',
              'patternsPhonsim': 'similarity',
              'patternsSuffix': 'suffix',
              'patternsPrefix': 'prefix',
              'patternsBaseline': 'baseline'}

    merge_cols = False
    if is_of_pattern_type:
        merge_cols = True

<<<<<<< HEAD
    paradigms = Paradigms(md.datasets[0], defective=defective,
                          overabundant=overabundant, merge_cols=merge_cols,
                          segcheck=segcheck, cells=cells,
                          sample=cfg.sample,
                          most_freq=cfg.most_freq,
                          )
=======
    paradigms = create_paradigms(md.datasets[0], defective=defective,
                                 overabundant=overabundant, merge_cols=merge_cols,
                                 segcheck=segcheck, cells=cells, pos=cfg.pos,
                                 sample=cfg.sample,
                                 most_freq=cfg.most_freq
                                 )
>>>>>>> bbfbbe39

    log.info("Looking for patterns...")
    if kind.startswith("endings"):
        patterns_df = patterns.find_endings(paradigms)
        if kind.endswith("Pairs"):
            patterns_df = patterns.make_pairs(patterns_df)
            log.info(patterns_df)
    elif is_of_pattern_type:
        patterns_dfs, dic = patterns.find_patterns(paradigms, method[kind], optim_mem=cfg.pats.optim_mem,
                                                   gap_prop=cfg.pats.gap_proportion)
    else:
        patterns_dfs = patterns.find_alternations(paradigms, method[kind])

    # Concatenate the patterns as a dict. Cell names are turned into columns.
    patterns_df = pd.concat([df for df in patterns_dfs.values()]).reset_index(drop=True)

    if merge_cols and not cfg.pats.merged:  # Re-build duplicate columns
        paradigms.unmerge_columns()
        patterns_df = patterns.unmerge_columns(patterns_df, paradigms)

    empty = (patterns_df.form_x != '') & (patterns_df.form_y != '') & (patterns_df.pattern.isnull())

    if empty.any():
        log.warning("Some words don't have any patterns "
                    "-- This means something went wrong."
                    "Please report this as a bug !")
        log.warning(patterns_df[empty])

    microclasses = find_microclasses(patterns_df.map(str))
    filename = md.register_file("microclasses.txt",
                                {'computation': cfg.pats.kind, 'content': 'microclasses'})
    log.info("Found %s microclasses. Printing microclasses to %s", len(microclasses), filename)
    with open(filename, "w", encoding="utf-8") as flow:
        for m in sorted(microclasses, key=lambda m: len(microclasses[m])):
            flow.write("\n\n{} ({}) \n\t".format(m, len(microclasses[m])) + ", ".join(microclasses[m]))

    patfilename = md.register_file(kind + ".csv",
                                   {'computation': cfg.pats.kind, 'content': 'patterns'})
    log.info("Writing patterns (importable by other scripts) to %s", patfilename)
    if is_of_pattern_type:
        if cfg.pats.optim_mem:
            patterns.to_csv(patterns_df, patfilename, pretty=True, only_id=True)  # uses str because optim_mem already used repr
            log.warning("Since you asked for args.optim_mem, I will not export the human_readable file ")
        else:
            patterns.to_csv(patterns_df, patfilename, pretty=False, only_id=True)  # uses repr
            pathumanfilename = md.register_file("human_readable_" + kind + ".csv",
                                                {'computation': cfg.pats.kind, 'content': 'patterns_human'})
            log.info("Writing pretty patterns (for manual examination) to %s", pathumanfilename)
            patterns.to_csv(patterns_df, pathumanfilename, pretty=True)  # uses str
    else:
        patterns_df.to_csv(patfilename, sep=",")

    return patfilename<|MERGE_RESOLUTION|>--- conflicted
+++ resolved
@@ -8,13 +8,9 @@
 import pandas as pd
 
 from .clustering import find_microclasses
-<<<<<<< HEAD
 from .representations import patterns, segments
 from .representations.paradigms import Paradigms
-=======
-from .representations import patterns, segments, create_paradigms
 from .utils import get_cells
->>>>>>> bbfbbe39
 
 log = logging.getLogger()
 
@@ -23,17 +19,9 @@
     r"""Find pairwise alternation patterns from paradigms."""
     # Loading files and paths
     kind = cfg.pats.kind
-<<<<<<< HEAD
     defective = cfg.defective
     overabundant = cfg.overabundant
-    cells = cfg.cells
-    if cells and len(cells) == 1:
-        raise ValueError("You can't provide only one cell.")
-=======
-    defective = cfg.pats.defective
-    overabundant = cfg.pats.overabundant
     cells = get_cells(cfg.cells, cfg.pos, md.datasets[0])
->>>>>>> bbfbbe39
 
     is_of_pattern_type = kind.startswith("patterns")
     segcheck = True
@@ -59,21 +47,12 @@
     if is_of_pattern_type:
         merge_cols = True
 
-<<<<<<< HEAD
     paradigms = Paradigms(md.datasets[0], defective=defective,
                           overabundant=overabundant, merge_cols=merge_cols,
-                          segcheck=segcheck, cells=cells,
+                                 segcheck=segcheck, cells=cells, pos=cfg.pos,
                           sample=cfg.sample,
                           most_freq=cfg.most_freq,
                           )
-=======
-    paradigms = create_paradigms(md.datasets[0], defective=defective,
-                                 overabundant=overabundant, merge_cols=merge_cols,
-                                 segcheck=segcheck, cells=cells, pos=cfg.pos,
-                                 sample=cfg.sample,
-                                 most_freq=cfg.most_freq
-                                 )
->>>>>>> bbfbbe39
 
     log.info("Looking for patterns...")
     if kind.startswith("endings"):
