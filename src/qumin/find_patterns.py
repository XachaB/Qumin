--- conflicted
+++ resolved
@@ -16,23 +16,12 @@
 def pat_command(cfg, md):
     r"""Find pairwise alternation patterns from paradigms."""
     # Loading files and paths
-<<<<<<< HEAD
-    kind = args.kind
-    defective = args.defective
-    overabundant = args.overabundant
-    features_file_name = args.segments
-    data_file_path = args.paradigms
-    cells = args.cells
-    if cells and len(cells) == 1:
-        raise argparse.ArgumentTypeError("You can't provide only one cell.")
-=======
     kind = cfg.pats.kind
     defective = cfg.pats.defective
     overabundant = cfg.pats.overabundant
     cells = cfg.cells
     if cells and len(cells) == 1:
         raise ValueError("You can't provide only one cell.")
->>>>>>> 636e0214
 
     is_of_pattern_type = kind.startswith("patterns")
     segcheck = True
@@ -58,19 +47,12 @@
     if is_of_pattern_type:
         merge_cols = True
 
-<<<<<<< HEAD
-    paradigms = create_paradigms(data_file_path, defective=defective,
-                                 overabundant=overabundant, cells=cells,
-                                 merge_cols=merge_cols,
-                                 segcheck=segcheck, col_names=args.cols_names)
-=======
     paradigms = create_paradigms(md.datasets[0], defective=defective,
                                  overabundant=overabundant, merge_cols=merge_cols,
                                  segcheck=segcheck, cells=cells,
                                  sample=cfg.sample,
                                  most_freq=cfg.most_freq
                                  )
->>>>>>> 636e0214
 
     log.info("Looking for patterns...")
     if kind.startswith("endings"):
@@ -133,54 +115,4 @@
     else:
         patterns_df.to_csv(patfilename, sep=",")
 
-<<<<<<< HEAD
-    md.save_metadata()
-
-
-def pat_command():
-    parser = get_default_parser(main.__doc__, paradigms=True, patterns=False)
-
-    parser.add_argument('-k', '--kind',
-                        help="Kind of patterns to infer:"
-                             "Patterns with various alignments (patterns_);"
-                             " alternations as in Beniamine et al. (2017) (_Alt);"
-                             "endings (endings_), ",
-                        choices=['endings', 'endingsPairs', 'globalAlt', 'localAlt', 'endingsDisc',
-                                 'patternsLevenshtein', 'patternsPhonsim', 'patternsSuffix', 'patternsPrefix',
-                                 'patternsBaseline'],
-                        default='patternsPhonsim')
-
-    parser.add_argument("-d", "--defective",
-                        help="Keep defective entries.",
-                        action="store_true", default=False)
-
-    parser.add_argument("-o", "--overabundant",
-                        help="Keep overabundant entries.",
-                        action="store_true", default=False)
-
-    parser.add_argument("--gap_proportion",
-                        help="Proportion of the median similarity cost assigned to the insertion cost.",
-                        type=float, default=.4)
-
-    parser.add_argument("--optim_mem",
-                        help="Attempt to optimize RAM usage",
-                        action="store_true", default=False)
-
-    parser.add_argument("-m", "--merge_cols",
-                        help="Whether to merge identical columns before looking for patterns.",
-                        action="store_true", default=False)
-
-    parser.add_argument("--cells",
-                        help="List of cells to use. Defaults to all.",
-                        nargs='+', default=None)
-
-    args = parser.parse_args()
-
-    main(args)
-
-
-if __name__ == '__main__':
-    pat_command()
-=======
-    return patfilename
->>>>>>> 636e0214
+    return patfilename