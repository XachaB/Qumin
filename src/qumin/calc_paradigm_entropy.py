--- conflicted
+++ resolved
@@ -41,19 +41,11 @@
     segments.Inventory.initialize(sounds_file_name)
 
     # Inflectional paradigms: rows are forms, with lexeme and cell..
-<<<<<<< HEAD
-    paradigms = create_paradigms(md.datasets[0], defective=cfg.defective, overabundant=cfg.overabundant,
-                                 merge_cols=cfg.entropy.merged,
-                                 segcheck=True, cells=cells,
-                                 sample=cfg.sample,
-                                 most_freq=cfg.most_freq)
-=======
-    paradigms = Paradigms(md.datasets[0], defective=cfg.defective, overabundant=False,
+    paradigms = Paradigms(md.datasets[0], defective=cfg.defective, overabundant=cfg.overabundant,
                           merge_cols=cfg.entropy.merged,
                           segcheck=True, cells=cells,
                           sample=cfg.sample,
                           most_freq=cfg.most_freq)
->>>>>>> 170a318f
 
     pat_table, pat_dic = patterns.from_csv(patterns_file_path[0], paradigms.data,
                                            defective=cfg.defective,
