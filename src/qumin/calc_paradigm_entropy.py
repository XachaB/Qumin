--- conflicted
+++ resolved
@@ -10,13 +10,9 @@
 from hydra.core.hydra_config import HydraConfig
 
 from .entropy.distribution import PatternDistribution, SplitPatternDistribution
-<<<<<<< HEAD
 from .representations import segments, patterns, create_features
 from .representations.paradigms import Paradigms
-=======
-from .representations import segments, patterns, create_paradigms, create_features
 from .utils import get_cells
->>>>>>> bbfbbe39
 
 log = logging.getLogger()
 
@@ -43,25 +39,15 @@
     # Initialize segment inventory for phonological computations
     segments.Inventory.initialize(sounds_file_name)
 
-<<<<<<< HEAD
     # Inflectional paradigms: rows are forms, with lexeme and cell..
     paradigms = Paradigms(md.datasets[0], defective=cfg.defective, overabundant=False,
                           merge_cols=cfg.entropy.merged,
-                          segcheck=True, cells=cells,
+                                 segcheck=True, cells=cells, pos=cfg.pos,
                           sample=cfg.sample,
                           most_freq=cfg.most_freq)
 
     pat_table, pat_dic = patterns.from_csv(patterns_file_path[0], paradigms.data,
                                            defective=cfg.defective,
-=======
-    # Inflectional paradigms: columns are cells, rows are lexemes.
-    paradigms = create_paradigms(md.datasets[0], defective=True, overabundant=False,
-                                 merge_cols=cfg.entropy.merged,
-                                 segcheck=True, cells=cells, pos=cfg.pos,
-                                 sample=cfg.sample,
-                                 most_freq=cfg.most_freq)
-    pat_table, pat_dic = patterns.from_csv(patterns_file_path[0], defective=True,
->>>>>>> bbfbbe39
                                            overabundant=False)
 
     # Raise error if wrong parameters.
