#!usr/bin/python3
# -*- coding: utf-8 -*-
"""author: Sacha Beniamine.

Compute conditional entropies in inflectional patterns.
"""

import logging

from hydra.core.hydra_config import HydraConfig

from .entropy.distribution import PatternDistribution
from .representations import segments, create_features
from .representations.patterns import ParadigmPatterns
from .representations.paradigms import Paradigms
from .utils import Metadata

log = logging.getLogger()


def H_command(cfg, md):
    r"""Compute entropies of flexional paradigms' distributions."""
    verbose = HydraConfig.get().verbose is not False
    patterns_run_md = Metadata(path=cfg.patterns) if cfg.patterns else md
    sounds_file_name = md.get_table_path("sounds")
    defective = cfg.pats.defective

    preds = [cfg.entropy.n] if type(cfg.entropy.n) is int else sorted(cfg.entropy.n)
    onePred = preds[0] == 1
    if onePred:
        preds.pop(0)

    # Initialize segment inventory for phonological computations
    segments.Inventory.initialize(sounds_file_name)

    # Inflectional paradigms: rows are forms, with lexeme and cell..
    paradigms = Paradigms(md.paralex,
                          defective=defective,
                          overabundant=False,
                          merge_cols=cfg.entropy.merged,
                          segcheck=True,
                          cells=cfg.cells,
                          pos=cfg.pos,
                          force=cfg.force,
                          sample_lexemes=cfg.sample_lexemes,
                          sample_cells=cfg.sample_cells,
                          sample_kws=dict(force_random=cfg.force_random,
                                          seed=cfg.seed),
                          )
    patterns = ParadigmPatterns()
    patterns.from_file(patterns_run_md,
                       paradigms.data,
                       cells=cfg.cells,
                       defective=defective,
                       overabundant=False,
                       force=cfg.force,
                       )

    if verbose and len(patterns.cells) > 10:
        log.warning("Using verbose mode is strongly "
                    "discouraged on large (>10 cells) datasets."
                    "You should probably stop this process now.")

    if cfg.entropy.features is not None:
        features = create_features(md, cfg.entropy.features)
    else:
        features = None

    patterns.find_applicable(cpus=cfg.cpus)
    patterns.info()

    distrib = PatternDistribution(patterns,
                                  md.paralex,
                                  features=features)

    if onePred:
        if verbose:
            distrib.one_pred_entropy(debug=verbose)
        distrib.one_pred_entropy()
        mean = distrib.get_mean(tokens=cfg.entropy.token_freq.cells)
        log.info("Mean H(c1 -> c2) = %s ", mean)

    if preds:
        if cfg.entropy.importFile:
            distrib.import_file(cfg.entropy.importFile)
        for n in preds:
            if verbose:
                distrib.n_preds_entropy(n, paradigms, debug=verbose)
            distrib.n_preds_entropy(n, paradigms)
            mean = distrib.get_mean(n=n, tokens=cfg.entropy.token_freq.cells)
            log.info(f"Mean H(c1, ..., c{n} -> c) = {mean}")

    ent_file = md.get_path('entropies.csv')
    log.info("Writing to: {}".format(ent_file))
<<<<<<< HEAD
    distrib.export_file(ent_file, tokens=cfg.entropy.tokens.cells)
    md.register_file('entropies.csv', description="Entropy computation results")
=======
    distrib.export_file(ent_file, tokens=cfg.entropy.token_freq.cells)
>>>>>>> f4bee6f6

    return ent_file<|MERGE_RESOLUTION|>--- conflicted
+++ resolved
@@ -92,11 +92,7 @@
 
     ent_file = md.get_path('entropies.csv')
     log.info("Writing to: {}".format(ent_file))
-<<<<<<< HEAD
-    distrib.export_file(ent_file, tokens=cfg.entropy.tokens.cells)
+    distrib.export_file(ent_file, tokens=cfg.entropy.token_freq.cells)
     md.register_file('entropies.csv', description="Entropy computation results")
-=======
-    distrib.export_file(ent_file, tokens=cfg.entropy.token_freq.cells)
->>>>>>> f4bee6f6
 
     return ent_file