#!usr/bin/python3
# -*- coding: utf-8 -*-
"""author: Sacha Beniamine.

Compute conditional entropies in inflectional patterns.
"""

import logging
import argparse

# Our libraries
from .representations import segments, patterns, create_paradigms, create_features
from .entropy.distribution import PatternDistribution, SplitPatternDistribution
from .utils import get_default_parser, Metadata


def main(args):
    r"""Compute entropies of flexional paradigms' distributions.

    For a detailed explanation, see the corresponding ipython Notebook
    and the html doc.::

          ____
         / __ \                    /)
        | |  | | _   _  _ __ ___   _  _ __
        | |  | || | | || '_ ` _ \ | || '_ \
        | |__| || |_| || | | | | || || | | |
         \___\_\ \__,_||_| |_| |_||_||_| |_|
          Quantitative modeling of inflection

    """

    md = Metadata(args, __file__)

    patterns_file_path = args.patterns
    paradigms_file_path = args.paradigms
    features_file_name = args.segments

    preds = sorted(args.nPreds)
    overabundant = args.overabundant
    cells = args.cells
    if not cells:
        cells = []

    onePred = preds[0] == 1
    if onePred:
        preds.pop(0)

    cells = args.cells
    if len(cells) == 1:
        raise argparse.ArgumentTypeError("You can't provide only one cell.")

    # Define logging levels (different depending on verbosity)
    if args.verbose or args.debug:
        logfile_name = md.register_file('debug.log', {'content': 'log'})
        logging.basicConfig(format='%(levelname)s:%(message)s', level=logging.DEBUG,
                            filename=logfile_name, filemode='w')
        console = logging.StreamHandler()
        console.setLevel(logging.INFO)
        logging.getLogger('').addHandler(console)
    else:
        logging.basicConfig(format='%(levelname)s:%(message)s', level=logging.INFO)
    log = logging.getLogger()
    log.info(args)

    # Initialize the class of segments.
    segments.Inventory.initialize(features_file_name)

    # Inflectional paradigms: columns are cells, rows are lexemes.
    paradigms = create_paradigms(paradigms_file_path, defective=True,
                                 overabundant=overabundant,
                                 merge_cols=args.cols_merged,
                                 segcheck=True,
<<<<<<< HEAD
                                 cells=cells,
                                 col_names=args.cols_names)
=======
                                 col_names=args.cols_names, cells=cells)
>>>>>>> 4f3e3cef
    pat_table, pat_dic = patterns.from_csv(patterns_file_path, defective=True,
                                           overabundant=overabundant)

    if pat_table.shape[0] < paradigms.shape[0]:
        log.warning(
            "It looks like you ignored defective rows when computing patterns. I'll drop all defectives.")
        paradigms = paradigms[(paradigms != "").all(axis=1)]

    if args.debug and len(pat_table.columns) > 10:
        log.warning("Using debug mode is strongly "
                    "discouraged on large (>10 cells) datasets."
                    "You should probably stop this process now.")
    sanity_check = args.debug and len(pat_table.columns) < 10

    if args.features is not None:
        features = create_features(args.features)
    else:
        features = None

    if args.bipartite:
        paradigms2 = create_paradigms(args.bipartite[1], defective=True,
                                      overabundant=False,
                                      merge_cols=args.cols_merged, segcheck=True,
                                      col_names=args.cols_names, cells=cells)
        pat_table2, pat_dic2 = patterns.from_csv(args.bipartite[0], defective=True,
                                                 overabundant=False)

        distrib = SplitPatternDistribution([paradigms, paradigms2],
                                           [pat_table, pat_table2],
                                           [pat_dic, pat_dic2],
                                           args.names,
                                           features=features)
        if args.comp:
            computation = 'bipartiteEntropies'
            ent_file1 = md.register_file('bipartite1.csv',
                                         {'computation': computation,
                                          'source': args.name[0],
                                          'content': 'entropies'})
            ent_file2 = md.register_file('bipartite2.csv',
                                         {'computation': computation,
                                          'source': args.name[1],
                                          'content': 'entropies'})
            I = md.register_file('I.csv', {'computation': computation,
                                           'source': args.names,
                                           'content': 'I'})
            NMI = md.register_file('NMI.csv',
                                   {'computation': computation,
                                    'source': args.names,
                                    'content': 'NMI'})

            distrib.distribs[0].entropy_matrix()
            entropies1 = distrib.distribs[0].entropies[1]
            distrib.distribs[1].entropy_matrix()
            entropies2 = distrib.distribs[1].entropies[1]
            mutual = distrib.mutual_information()
            normmutual = distrib.mutual_information(normalize=True)

            log.info("Writing to:" + "\n\t".join([ent_file1, ent_file2, I, NMI]))
            entropies1.to_csv(ent_file1, sep="\t")
            entropies2.to_csv(ent_file2, sep="\t")
            mutual.to_csv(I, sep="\t")
            normmutual.to_csv(NMI, sep="\t")
            if args.debug:
                # mean on df's index, then on Series' values.
                mean1 = entropies1.mean().mean()
                mean2 = entropies2.mean().mean()
                mean3 = mutual.mean().mean()
                mean4 = normmutual.mean().mean()
                log.debug("Mean remaining H(c1 -> c2) for %s = %s", args.names[0], mean1)
                log.debug("Mean remaining H(c1 -> c2) for %s = %s", args.names[1], mean2)
                log.debug("Mean I(%s,%s) = %s", *args.names, mean3)
                log.debug("Mean NMI(%s,%s) = %s", *args.names, mean4)

    else:
        distrib = PatternDistribution(paradigms,
                                      pat_table,
                                      pat_dic,
                                      overabundant=overabundant,
                                      features=features)

    if onePred:
        computation = 'onePredEntropies'
        
        ent_file = md.register_file('entropies.csv',
                                    {'computation': computation,
                                     'content': 'entropies'})
        acc_file = md.register_file('accuracies.csv',
                                    {'computation': computation,
                                     'content': 'accuracies'})
        effectifs_file = md.register_file('effectifs.csv',
                                          {'computation': computation,
                                           'content': 'effectifs'})
        if overabundant:
            distrib.entropy_matrix_OA(beta=args.beta)
        else:
                                           'content': 'effectifs'})

            distrib.entropy_matrix()
        accuracies = distrib.accuracies[1]
        entropies = distrib.entropies[1]
        effectifs = distrib.effectifs[1]

        if args.stacked:
            entropies = entropies.stack()
            accuracies = accuracies.stack()
            entropies.index = [' -> '.join(index[::-1])
                               for index in entropies.index.values]
            accuracies.index = [' -> '.join(index[::-1])
                                for index in accuracies.index.values]
        log.info("Writing to: \n\t{}\n\t{}\n\t{}".format(ent_file,
                                                         effectifs_file,
                                                         acc_file))
        entropies.to_csv(ent_file, sep="\t")
        effectifs.to_csv(effectifs_file, sep="\t")
        accuracies.to_csv(acc_file, sep="\t")
        # mean on df's index, then on Series' values.
        mean_ent = entropies.mean().mean()
        mean_acc = accuracies.mean().mean()
        log.info("Mean H(c1 -> c2) = %s ", mean_ent)
        log.info("Mean E(c1 -> c2) = %s ", mean_acc)
        log.debug("Mean H(c1 -> c2) = %s ", mean_ent)

        if args.debug:
            if overabundant:
                check = distrib.one_pred_distrib_log_OA(
                    sanity_check=sanity_check)
            else:
                check = distrib.one_pred_distrib_log(
                    sanity_check=sanity_check)

            if sanity_check:
                check_file = md.register_file('entropies_slow_method.csv',
                                              {'computation': computation,
                                               'content': 'entropies_slow_method'})

                log.info("Writing slowly computed entropies to: %s", check_file)

                check.to_csv(check_file, sep="\t")

    if preds:

        if args.importFile:
            distrib.read_entropy_from_file(args.importFile)

        for n in preds:
            computation = 'nPredsEntropies'
            n_ent_file = md.register_file('npreds{}_entropies.csv'.format(n),
                                          {'computation': computation,
                                           'content': 'entropies',
                                           'n': n})
            effectifs_file = md.register_file('npreds{}_effectifs.csv'.format(n),
                                              {'computation': computation,
                                               'content': 'effectifs',
                                               'n': n})

            distrib.n_preds_entropy_matrix(n)
            n_entropies = distrib.entropies[n]
            effectifs = distrib.effectifs[n]
            log.info("\nWriting to: {}\n\tand {}".format(n_ent_file, effectifs_file))
            if args.stacked:
                n_entropies = n_entropies.stack()
                n_entropies.index = [' -> '.join(index[::-1])
                                     for index in n_entropies.index.values]
            n_entropies.to_csv(n_ent_file, sep="\t")
            effectifs.to_csv(effectifs_file, sep="\t")
            mean = n_entropies.mean().mean()
            log.info("Mean H(c1, ..., c%s-> c) = %s", n, mean)
            log.debug("Mean H(c1, ..., c%s -> c) = %s", n, mean)
            if args.debug:
                n_check = distrib.n_preds_distrib_log(n, sanity_check=sanity_check)

                if sanity_check:
                    n_check_file = md.register_file('npreds{}_entropies_slow.csv',
                                                    {'computation': computation,
                                                     'content': 'entropies_slow_method',
                                                     'n': n})

                    log.info("Writing slowly computed"
                             " entropies to: {}".format(n_check_file))
                    n_check.to_csv(n_check_file, sep="\t")

            if onePred and args.debug:
                distrib.value_check(n)

    if args.debug:
        log.info("Wrote log to: {}".format(logfile_name))

    md.save_metadata()


def H_command():
    parser = get_default_parser(main.__doc__, paradigms=True, patterns=True)

    parser.add_argument('-b', '--bipartite',
                        help="Add a second paradigm dataset, for bipartite systems.",
                        nargs=2,
                        type=str,
                        default=None)

    parser.add_argument('--features',
                        help="Feature file. Features will "
                             "be considered known in conditional probabilities:"
                             " P(X~Y|X,f1,f2...)",
                        type=str,
                        default=None)

    parser.add_argument('--weights',
                        help="Weights for overabundant forms",
                        type=str,
                        default=None)

    parser.add_argument('--names',
                        help="Ordered names of bipartite systems (-b argument is 2nd)",
                        nargs=2,
                        type=str,
                        default=None)

    parser.add_argument("-d", "--debug",
                        help="show debug information."
                             "On small datasets "
                             "this will compute a sanity-check "
                             "and output write probability tables.",
                        action="store_true")

    parser.add_argument("-i", "--importFile", metavar="file",
                        help="Import entropy file with n-1 predictors"
                             " (allows for acceleration "
                             "on nPreds entropy computation).",
                        type=str, default=None)

    parser.add_argument("-m", "--cols_merged",
                        help="Whether identical columns are merged in the input.",
                        action="store_true", default=False)

<<<<<<< HEAD
    parser.add_argument("-o", "--overabundant",
                        help="Use overabundant entries for computation.",
                        action="store_true", default=False)

    parser.add_argument("--beta",
                        help="Value of beta to use for softmax.",
                        type=int, default=10)
=======
    parser.add_argument("--cells",
                        help="List of cells to use. Defaults to all.",
                        nargs='+', default=None)
>>>>>>> 4f3e3cef

    actions = parser.add_argument_group('actions')

    actions.add_argument("--comp",
                         help="Thorough comparison for bipartite systems:"
                              "Logs H(c1->c2), H(c1'->c2'),"
                              " I(c1'->c2';c1->c2) and  NMI(c1'->c2';c1->c2)",
                         action="store_true",
                         default=False)

    actions.add_argument("-n", "--nPreds", metavar="N",
                         help="Compute entropy for prediction "
                              "from with n predictors. Enter n",
                         nargs='+', type=int, default=[1])

    options = parser.add_argument_group('Optional outputs for actions')

    options.add_argument("-s", "--stacked",
                         help="Export result as only one column.",
                         action="store_true",
                         default=False)

    parser.add_argument("--cells",
                        help="List of cells to use. Defaults to all.",
                        nargs='+', default=False)



    args = parser.parse_args()

    main(args)


if __name__ == '__main__':
    H_command()<|MERGE_RESOLUTION|>--- conflicted
+++ resolved
@@ -38,9 +38,6 @@
 
     preds = sorted(args.nPreds)
     overabundant = args.overabundant
-    cells = args.cells
-    if not cells:
-        cells = []
 
     onePred = preds[0] == 1
     if onePred:
@@ -71,12 +68,7 @@
                                  overabundant=overabundant,
                                  merge_cols=args.cols_merged,
                                  segcheck=True,
-<<<<<<< HEAD
-                                 cells=cells,
-                                 col_names=args.cols_names)
-=======
                                  col_names=args.cols_names, cells=cells)
->>>>>>> 4f3e3cef
     pat_table, pat_dic = patterns.from_csv(patterns_file_path, defective=True,
                                            overabundant=overabundant)
 
@@ -172,8 +164,6 @@
         if overabundant:
             distrib.entropy_matrix_OA(beta=args.beta)
         else:
-                                           'content': 'effectifs'})
-
             distrib.entropy_matrix()
         accuracies = distrib.accuracies[1]
         entropies = distrib.entropies[1]
@@ -311,7 +301,10 @@
                         help="Whether identical columns are merged in the input.",
                         action="store_true", default=False)
 
-<<<<<<< HEAD
+    parser.add_argument("--cells",
+                        help="List of cells to use. Defaults to all.",
+                        nargs='+', default=None)
+
     parser.add_argument("-o", "--overabundant",
                         help="Use overabundant entries for computation.",
                         action="store_true", default=False)
@@ -319,11 +312,6 @@
     parser.add_argument("--beta",
                         help="Value of beta to use for softmax.",
                         type=int, default=10)
-=======
-    parser.add_argument("--cells",
-                        help="List of cells to use. Defaults to all.",
-                        nargs='+', default=None)
->>>>>>> 4f3e3cef
 
     actions = parser.add_argument_group('actions')
 
@@ -346,12 +334,6 @@
                          action="store_true",
                          default=False)
 
-    parser.add_argument("--cells",
-                        help="List of cells to use. Defaults to all.",
-                        nargs='+', default=False)
-
-
-
     args = parser.parse_args()
 
     main(args)
