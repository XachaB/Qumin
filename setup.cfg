--- conflicted
+++ resolved
@@ -50,14 +50,5 @@
 
 [options.entry_points]
 console_scripts =
-<<<<<<< HEAD
-    qumin.H = qumin.calc_paradigm_entropy:H_command
-    qumin.patterns = qumin.find_patterns:pat_command
-    qumin.macroclasses = qumin.find_macroclasses:macroclasses_command
-    qumin.lattice = qumin.make_lattice:lattice_command
-    qumin.heatmap = qumin.microclass_heatmap:heatmap_command
-    qumin.ent_heatmap = qumin.entropy_heatmap:heatmap_command
-    qumin.eval = qumin.eval:eval_command
-=======
     qumin = qumin.cli:qumin_command
->>>>>>> 636e0214
+    qumin.ent_heatmap = qumin.entropy_heatmap:heatmap_command