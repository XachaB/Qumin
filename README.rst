--- conflicted
+++ resolved
@@ -1,276 +1,4 @@
 
-<<<<<<< HEAD
-|PyPi|_ |pipeline| |DocStatus|_
-
-.. |PyPi| image:: https://img.shields.io/pypi/v/qumin
-.. _PyPi: https://pypi.org/project/qumin/
-
-.. |pipeline| image:: https://gitlab.example.com/qumin/Qumin/badges/master/pipeline.svg
-
-.. |DocStatus| image:: https://readthedocs.org/projects/qumin/badge/?version=dev
-.. _DocStatus: https://qumin.readthedocs.io/dev/?badge=latest
-
-Qumin (QUantitative Modelling of INflection) is a package for the computational modelling of the inflectional morphology of languages. It was initially developed for `Sacha Beniamine's PhD dissertation <https://tel.archives-ouvertes.fr/tel-01840448>`_.
-
-**Contributors**: Sacha Beniamine, Jules Bouton.
-
-**Documentation**: https://qumin.readthedocs.io/
-
-**Pypi**: https://pypi.org/project/qumin/
-
-**Github**: https://github.com/XachaB/Qumin
-
-
-This is version |version|, which was significantly updated since the publications cited below. These updates do not affect results, and focused on bugfixes, command line interface, paralex compatibility, workflow improvement and overall tidyness.
-
-For more detail, you can refer to Sacha's dissertation (in French, `Beniamine 2018 <https://tel.archives-ouvertes.fr/tel-01840448>`_).
-
-
-Citing
-======
-
-If you use Qumin in your research, please cite the Qumin Zenodo deposit as well as the relevant paper for the specific actions used (see below).
-
-- Beniamine & Bouton. (2025). Qumin (v3.0.0). [Python package]. doi: `10.5281/zenodo.15008374 <https://doi.org/10.5281/zenodo.15008374>`_ `https://pypi.org/project/qumin/ <https://pypi.org/project/qumin/>`_
-
-- For alternation patterns, please cite `Beniamine (2018) <https://tel.archives-ouvertes.fr/tel-01840448>`_.
-- For entropy calculations, please also cite `Bonami and Beniamine 2016 <http://www.llf.cnrs.fr/fr/node/4789>`_.
-- For macroclass inference, please also cite `Beniamine, Bonami and Sagot (2018) <http://jlm.ipipan.waw.pl/index.php/JLM/article/view/184>`_
-- For lattice inference, please also cite `Beniamine (2021) <https://langsci-press.org/catalog/book/262>`_.
-
-For reproducibility, mentioning the exact current revision is important.
-
-To appear in the publications list, send Sacha an email with the reference of your publication at s.<last name>@surrey.ac.uk
-
-
-Quick Start
-===========
-
-Install
--------
-
-Install the Qumin package using pip: ::
-
-    pip install qumin
-
-Data
-----
-
-Qumin works from full paradigm data in phonemic transcription.
-
-The package expects `Paralex datasets <http://www.paralex-standard.org>`_, containing at least a `forms` and a `sounds` table. Note that the sounds files may sometimes require edition, as Qumin imposes more constraints on sound definitions than paralex does. Qumin is able to sample the provided dataset in various ways, depending on the options passed in command-line ::
-
-    cells: null           # (list) Cells to use (subset)
-    pos: null             # (list) Parts of speech to use (subset)
-    sample_lexemes: null  # (int) A number of lexemes to sample, for debug purposes.
-    sample_cells: null    # (int) A number of cells to sample, for debug purposes.
-                          # Samples by frequency if possible, otherwise randomly.
-    force_random: False   # (bool) Whether to force random sampling.
-    seed: 1               # (int) Random seed for reproducible random effects.
-
-
-Computation results are provided as a `Frictionless DataPackage <https://datapackage.org/>`_. In addition to the output files, Qumin also writes in the output directory a ``metadata.json`` file, which contains:
-
-- A description of each file in the output directory.
-- Timestamps for the beginning and the end of the run.
-- The command-line arguments passed to the script.
-- The description of the Paralex package used for the computations.
-
-.. warning::
-    Patterns and entropies computed with Qumin 2.0 are not importable in Qumin 3.0 due to a breaking change in the output format. When importing computation results, Qumin 3.0 now expects a path to the ``metadata.json`` file, which contains relative paths to the output files.
-
-Scripts
--------
-
-.. note::
-    We now rely on `hydra <https://hydra.cc/>`_ to manage CLI interface and configurations. Hydra will create a folder ``outputs/<yyyy-mm-dd>/<hh-mm-ss>/`` containing all results. A subfolder ``outputs/<yyyy-mm-dd>/<hh-mm-ss>/.hydra/`` contains details of the configuration as it was when the script was run. Hydra permits a lot more configuration. For example, any of the following scripts can accept a verbose argument of the form ``hydra.verbose=Qumin``, and the output directory can be customized with ``hydra.run.dir="./path/to/output/dir"``.
-
-**More details on configuration:**::
-
-    /$ qumin --help
-
-Patterns
-^^^^^^^^
-
-Alternation patterns serve as a basis for all the other scripts. An early version of the patterns algorithm is described in `Beniamine (2017) <https://halshs.archives-ouvertes.fr/hal-01615899>`_. An updated description figures in `Beniamine, Bonami and  Luís (2021) <https://doi.org/10.5565/rev/isogloss.109>`_.
-
-The default action for Qumin is to compute patterns only, so these two commands are identical: ::
-
-    /$ qumin data=<dataset.package.json>
-    /$ qumin action=patterns data=<dataset.package.json>
-
-By default, Qumin will ignore defective lexemes and overabundant forms.
-
-For paradigm entropy, it is possible to explicitly keep defective lexemes: ::
-
-    /$ qumin pats.defective=True data=<dataset.package.json>
-
-For inflection class lattices, both can be kept: ::
-
-    /$ qumin pats.defective=True pats.overabundant.keep=True data=<dataset.package.json>
-
-:doc:`patterns` provides more details on patterns.
-
-Microclasses
-^^^^^^^^^^^^
-
-To visualize the microclasses and their similarities, one can compute a **microclass heatmap**::
-
-    /$ qumin action=heatmap data=<dataset.package.json>
-
-This will compute patterns, then the heatmap. To pass pre-computed patterns, pass the patterns computation metadata path: ::
-
-    /$ qumin action=heatmap patterns=<path/to/metadata.json> data=<dataset.package.json>
-
-It is also possible to pass class labels to facilitate comparisons with another classification: ::
-
-    /$ qumin.heatmap label=inflection_class patterns=<path/to/metadata.json> data=<dataset.package.json>
-
-The label key is the name of the column in the Paralex `lexemes` table to use as labels.
-
-A few more parameters can be changed: ::
-
-    patterns: null               # (path) Path to pattern computation metadata. If null, will compute patterns.
-    heatmap:
-        cmap: null               # (str) Colormap name
-        exhaustive_labels: False # (bool) by default, seaborn shows only some labels on
-                                 # the heatmap for readability.
-                                 # This forces seaborn to print all labels.
-
-Paradigm entropy
-^^^^^^^^^^^^^^^^
-
-An early version of this software was used in `Bonami and Beniamine 2016 <http://www.llf.cnrs.fr/fr/node/4789>`_, and a more recent one in `Beniamine, Bonami and Luís (2021) <https://doi.org/10.5565/rev/isogloss.109>`_
-
-By default, this will start by computing patterns. To work with pre-computed patterns, pass the path to the pattern computation metadata with ``patterns=<path/to/metadata.json>``.
-
-**Computing entropies from one cell** ::
-
-    /$ qumin action=H data=<dataset.package.json>
-
-**Computing entropies for other number of predictors**::
-
-    /$ qumin action=H  n=2 data=<dataset.package.json>
-    /$ qumin action=H  n="[2,3]" data=<dataset.package.json>
-
-.. warning::
-    With `n` and N>2 the computation can get quite long on large datasets, and it might be better to run Qumin on a server.
-
-Predicting with known lexeme-wise features (such as gender or inflection class) is also possible. This feature was used in `Pellegrini (2023) <https://doi.org/10.1007/978-3-031-24844-3>`_. To use features, pass the name of any column(s) from the ``lexemes`` table: ::
-
-    /$ qumin.H  feature=inflection_class patterns=<metadata.json> data=<dataset.package.json>
-    /$ qumin.H  feature="[inflection_class,gender]" patterns=<metadata.json> data=<dataset.package.json>
-
-
-The config file contains the following keys, which can be set through the command line: ::
-
-    patterns: null        # (path) Path to pattern computation metadata. If null, will compute patterns.
-    cpus: null            # (int) Number of cpus to use for big computations
-                          # (defaults to the number of available cpus - 2).
-    entropy:
-        vis: True           # (bool) Whether to create a heatmap of the metrics and of interpredictability zones.
-        n:                  # (list) Compute entropy for prediction from with n predictors.
-            - 1
-        features: null      # (str) Feature column in the Lexeme table.
-                            # Features will be considered known in conditional probabilities: P(X~Y|X,f1,f2...)
-        importResults: null # (path) Import previous entropy computation results.
-                            # with any file, use to compute entropy heatmap
-                            # with n-1 predictors, allows for acceleration on nPreds entropy computation.
-        merged: False       # (bool) Whether identical columns are merged in the input.
-        token_freq:         # Whether to use token frequencies for weighting...
-            cells: False    # (bool) Cell frequencies
-
-Visualizing results
-^^^^^^^^^^^^^^^^^^^
-
-Since Qumin 2.0, results are shipped as long tables. This allows to store several metrics in the same file, with results for several runs. Results file now look like this: ::
-
-    predictor,predicted,measure,value,n_pairs,n_preds,dataset
-    <cell1>,<cell2>,cond_entropy,0.39,500,1,<dataset_name>
-    <cell1>,<cell2>,cond_entropy,0.35,500,1,<dataset_name>
-    <cell1>,<cell2>,cond_entropy,0.2,500,1,<dataset_name>
-    <cell1>,<cell2>,cond_entropy,0.43,500,1,<dataset_name>
-    <cell1>,<cell2>,cond_entropy,0.6,500,1,<dataset_name>
-    <cell1>,<cell2>,cond_entropy,0.1,500,1,<dataset_name>
-
-When run with probabilities settings, additional columns are added reporting probabilities of cells and their combination.
-
-All results are in the same file, including different number of predictors (indicated in the `n_preds` column), and different measures (indicated in the `measure` column).
-
-To facilitate a quick general glance at the results, we output an entropy heatmap in the wide matrix format. This behaviour can be disabled by passing `entropy.heatmap=False`. It takes advantage of the Paralex `features-values` table to sort the cells in a canonical order on the heatmap. The `heatmap.order` setting is used to specify which feature should have higher priority in the sorting: ::
-
-    /$ qumin action=H data=<dataset.package.json> heatmap.order="[number, case]"
-
-It is also possible to draw an entropy heatmap without running entropy computations: ::
-
-    /$ qumin action=ent_heatmap entropy.importResults=<metadata.json>
-
-The config file contains the following keys, which can be set through the command line: ::
-
-    heatmap:
-        label: null              # (str) Lexeme column to use as label (for microclass heatmap, eg. inflection_class)
-        cmap: null               # (str) Colormap name
-        exhaustive_labels: False # (bool) by default, seaborn shows only some labels on
-                                 # the heatmap for readability.
-                                 # This forces seaborn to print all labels.
-        dense: False             # (bool) Use initials instead of full labels (only for entropy heatmap)
-        annotate: False          # (bool) Display values on the heatmap. (only for entropy heatmap)
-        order: False             # (list) Priority list for sorting features (for entropy heatmap)
-                                 # ex: [number, case]). If no features-values file available,
-                                 # it should contain an ordered list of the cells to display.
-        cols: False              # (list) List of features to show in columns (for zones heatmap)
-                                 # ex: [Mode, Tense]). All other features will constitute rows.
-        display:                 # Set to True/False to show or hide detailed information on the heatmap
-            n_pairs: True        # (bool) Whether to display the number of pairs.
-            freq_margins: True   # (bool) Whether to display frequency margins on heatmaps.
-
-    entropy:
-        vis: True              # (bool) Whether to create a heatmap of the metrics and of interpredictability zones.
-        importResults: null    # (path) Import previous entropy computation results.
-                               # with any file, use to compute entropy heatmap
-                               # with n-1 predictors, allows for acceleration on nPreds entropy computation.Macroclass inference
-
-Macroclass inference
-^^^^^^^^^^^^^^^^^^^^
-
-Our work on automatical inference of macroclasses was published in `Beniamine, Bonami and Sagot (2018) <http://jlm.ipipan.waw.pl/index.php/JLM/article/view/184>`_".
-
-By default, this will start by computing patterns. To work with pre-computed patterns, pass the path to the pattern computation metadata with ``patterns=<path/to/metadata.json>``.
-
-**Inferring macroclasses** ::
-
-    /$ qumin action=macroclasses data=<dataset.package.json>
-
-
-Lattices
-^^^^^^^^
-
-By default, this will start by computing patterns. To work with pre-computed patterns, pass the path to the pattern computation metadata with ``patterns=<path/to/metadata.json>``.
-
-This software was used in `Beniamine (2021) <https://langsci-press.org/catalog/book/262>`_".
-
-**Inferring a lattice of inflection classes, with (default) html output** ::
-
-    /$ qumin action=lattice pats.defective=True pats.overabundant.keep=True data=<dataset.package.json>
-
-
-**Further config options**: ::
-
-    patterns: null          # (path) Path to pattern computation metadata. If null, will compute patterns.
-    lattice:
-        shorten: False      # (bool) Drop redundant columns altogether.
-                            # Useful for big contexts, but loses information.
-                            # The lattice shape and stats will be the same.
-                            # Avoid using with --html
-        aoc: False          # (bool) Only attribute and object concepts
-        html: False         # (bool) Export to html
-        ctxt: False         # (bool) Export as a context
-        stat: False         # (bool) Output stats about the lattice
-        pdf: True           # (bool) Export as pdf
-        png: False          # (bool) Export as png
-
-=======
 Qumin has been migrated to gitlab, find us at: https://gitlab.com/qumin/Qumin
 
 
->>>>>>> ea037e6d
